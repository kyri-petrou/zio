--- conflicted
+++ resolved
@@ -385,38 +385,27 @@
   /**
    * Creates a stream from a Java stream
    */
-<<<<<<< HEAD
   final def fromJavaStream[A](stream: => java.util.stream.Stream[A])(implicit
     trace: ZTraceElement
   ): ZStream[Any, Throwable, A] =
-    ZStream.fromJavaIterator(stream.iterator())
-=======
-  final def fromJavaStream[A](stream: => ju.stream.Stream[A]): ZStream[Any, Throwable, A] =
-    ZStream.fromJavaIteratorManaged(ZManaged.makeEffect(stream)(_.close()).map(_.iterator()))
->>>>>>> 23824a06
+    ZStream.fromJavaIteratorManaged(ZManaged.acquireReleaseAttemptWith(stream)(_.close()).map(_.iterator()))
 
   /**
    * Creates a stream from a Java stream
    */
-<<<<<<< HEAD
   @deprecated("use fromJavaStreamZIO", "2.0.0")
   final def fromJavaStreamEffect[R, A](stream: => ZIO[R, Throwable, java.util.stream.Stream[A]])(implicit
     trace: ZTraceElement
   ): ZStream[R, Throwable, A] =
     fromJavaStreamZIO(stream)
-=======
-  final def fromJavaStreamEffect[R, A](stream: ZIO[R, Throwable, ju.stream.Stream[A]]): ZStream[R, Throwable, A] =
-    ZStream.fromEffect(stream).flatMap(ZStream.fromJavaStream(_))
->>>>>>> 23824a06
 
   /**
    * Creates a stream from a managed Java stream
    */
-<<<<<<< HEAD
   final def fromJavaStreamManaged[R, A](
     stream: => ZManaged[R, Throwable, java.util.stream.Stream[A]]
   )(implicit trace: ZTraceElement): ZStream[R, Throwable, A] =
-    ZStream.fromJavaIteratorManaged(stream.mapZIO(s => UIO(s.iterator())))
+    ZStream.managed(stream).flatMap(ZStream.fromJavaStream(_))
 
   /**
    * Creates a stream from a Java stream
@@ -425,10 +414,6 @@
     trace: ZTraceElement
   ): ZStream[R, Nothing, A] =
     ZStream.fromJavaIteratorSucceed(stream.iterator())
-=======
-  final def fromJavaStreamManaged[R, A](stream: ZManaged[R, Throwable, ju.stream.Stream[A]]): ZStream[R, Throwable, A] =
-    ZStream.managed(stream).flatMap(ZStream.fromJavaStream(_))
->>>>>>> 23824a06
 
   /**
    * Creates a stream from a Java stream
@@ -445,7 +430,7 @@
   final def fromJavaStreamZIO[R, A](stream: => ZIO[R, Throwable, java.util.stream.Stream[A]])(implicit
     trace: ZTraceElement
   ): ZStream[R, Throwable, A] =
-    ZStream.fromJavaIteratorZIO(stream.flatMap(s => UIO(s.iterator())))
+    ZStream.fromZIO(stream).flatMap(ZStream.fromJavaStream(_))
 
   /**
    * Create a stream of accepted connection from server socket Emit socket
