--- conflicted
+++ resolved
@@ -27,8 +27,6 @@
           """
         })(isLeft(anything))
       },
-<<<<<<< HEAD
-=======
       testM("success when applied to trait") {
         assertM(typeCheck {
           """
@@ -37,7 +35,6 @@
           """
         })(isRight(anything))
       },
->>>>>>> 50465f01
       testM("fails when applied to class") {
         assertM(typeCheck {
           """
