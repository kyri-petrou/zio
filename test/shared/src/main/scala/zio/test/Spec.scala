/*
 * Copyright 2019-2021 John A. De Goes and the ZIO Contributors
 *
 * Licensed under the Apache License, Version 2.0 (the "License");
 * you may not use this file except in compliance with the License.
 * You may obtain a copy of the License at
 *
 *     http://www.apache.org/licenses/LICENSE-2.0
 *
 * Unless required by applicable law or agreed to in writing, software
 * distributed under the License is distributed on an "AS IS" BASIS,
 * WITHOUT WARRANTIES OR CONDITIONS OF ANY KIND, either express or implied.
 * See the License for the specific language governing permissions and
 * limitations under the License.
 */

package zio.test

import zio._
import zio.test.Spec._
import zio.test.environment.TestEnvironment

/**
 * A `Spec[R, E, T]` is the backbone of _ZIO Test_. Every spec is either a
 * suite, which contains other specs, or a test of type `T`. All specs require
 * an environment of type `R` and may potentially fail with an error of type
 * `E`.
 */
final case class Spec[-R, +E, +T](caseValue: SpecCase[R, E, T, Spec[R, E, T]]) extends SpecVersionSpecific[R, E, T] {
  self =>

  /**
   * Combines this spec with the specified spec.
   */
  def +[R1 <: R, E1 >: E, T1 >: T](that: Spec[R1, E1, T1]): Spec[R1, E1, T1] =
    (self.caseValue, that.caseValue) match {
      case (MultipleCase(self), MultipleCase(that)) => Spec.multiple(self ++ that)
      case (MultipleCase(self), _)                  => Spec.multiple(self :+ that)
      case (_, MultipleCase(that))                  => Spec.multiple(self +: that)
      case _                                        => Spec.multiple(Chunk(self, that))
    }

  /**
   * Syntax for adding aspects.
   * {{{
   * test("foo") { assert(42, equalTo(42)) } @@ ignore
   * }}}
   */
  final def @@[R0 <: R1, R1 <: R, E0, E1, E2 >: E0 <: E1](
    aspect: TestAspect[R0, R1, E0, E1]
  )(implicit ev1: E <:< TestFailure[E2], ev2: T <:< TestSuccess): ZSpec[R1, E2] =
    aspect(self.asInstanceOf[ZSpec[R1, E2]])

  /**
   * Annotates each test in this spec with the specified test annotation.
   */
  final def annotate[V](key: TestAnnotation[V], value: V): Spec[R, E, T] =
    transform[R, E, T] {
      case TestCase(test, annotations) => Spec.TestCase(test, annotations.annotate(key, value))
      case c                           => c
    }

  /**
   * Returns a new spec with the annotation map at each node.
   */
<<<<<<< HEAD
  final def annotated: Spec[R with Has[Annotations], Annotated[E], Annotated[T]] =
    transform[R with Has[Annotations], Annotated[E], Annotated[T]] {
      case Spec.SuiteCase(label, specs, exec) =>
        Spec.SuiteCase(label, specs.mapError((_, TestAnnotationMap.empty)), exec)
      case Spec.TestCase(label, test, annotations) =>
        Spec.TestCase(label, Annotations.withAnnotation(test), annotations)
=======
  final def annotated: Spec[R with Annotations, Annotated[E], Annotated[T]] =
    transform[R with Annotations, Annotated[E], Annotated[T]] {
      case ExecCase(exec, spec)        => ExecCase(exec, spec)
      case LabeledCase(label, spec)    => LabeledCase(label, spec)
      case ManagedCase(managed)        => ManagedCase(managed.mapError((_, TestAnnotationMap.empty)))
      case MultipleCase(specs)         => MultipleCase(specs)
      case TestCase(test, annotations) => TestCase(Annotations.withAnnotation(test), annotations)
>>>>>>> dd58b12f
    }

  /**
   * Returns a new spec with remapped errors and tests.
   */
  @deprecated("use mapBoth", "2.0.0")
  final def bimap[E1, T1](f: E => E1, g: T => T1)(implicit ev: CanFail[E]): Spec[R, E1, T1] =
    transform[R, E1, T1] {
      case ExecCase(exec, spec)        => ExecCase(exec, spec)
      case LabeledCase(managed, spec)  => LabeledCase(managed, spec)
      case ManagedCase(managed)        => ManagedCase(managed.mapError(f))
      case MultipleCase(specs)         => MultipleCase(specs)
      case TestCase(test, annotations) => TestCase(test.bimap(f, g), annotations)
    }

  /**
   * Returns the number of tests in the spec that satisfy the specified
   * predicate.
   */
  final def countTests(f: T => Boolean): ZManaged[R, E, Int] =
    fold[ZManaged[R, E, Int]] {
<<<<<<< HEAD
      case SuiteCase(_, specs, _) => specs.flatMap(ZManaged.collectAll(_).map(_.sum))
      case TestCase(_, test, _)   => test.map(t => if (f(t)) 1 else 0).toManaged
=======
      case ExecCase(_, spec)    => spec
      case LabeledCase(_, spec) => spec
      case ManagedCase(managed) => managed.flatten
      case MultipleCase(specs)  => ZManaged.collectAll(specs).map(_.sum)
      case TestCase(test, _)    => test.map(t => if (f(t)) 1 else 0).toManaged_
>>>>>>> dd58b12f
    }

  /**
   * Returns an effect that models execution of this spec.
   */
  final def execute(defExec: ExecutionStrategy): ZManaged[R, Nothing, Spec[Any, E, T]] =
    ZManaged.accessManaged(provide(_).foreachExec(defExec)(ZIO.failCause(_), ZIO.succeedNow))

  /**
   * Determines if any node in the spec is satisfied by the given predicate.
   */
  final def exists[R1 <: R, E1 >: E](f: SpecCase[R, E, T, Any] => ZIO[R1, E1, Boolean]): ZManaged[R1, E1, Boolean] =
    fold[ZManaged[R1, E1, Boolean]] {
<<<<<<< HEAD
      case c @ SuiteCase(_, specs, _) =>
        specs.flatMap(ZManaged.collectAll(_).map(_.exists(identity))).zipWith(f(c).toManaged)(_ || _)
      case c @ TestCase(_, _, _) => f(c).toManaged
=======
      case c @ ExecCase(_, spec)    => spec.zipWith(f(c).toManaged_)(_ || _)
      case c @ LabeledCase(_, spec) => spec.zipWith(f(c).toManaged_)(_ || _)
      case c @ ManagedCase(managed) => managed.flatMap(_.zipWith(f(c).toManaged_)(_ || _))
      case c @ MultipleCase(specs) =>
        ZManaged.collectAll(specs).map(_.exists(identity)).zipWith(f(c).toManaged_)(_ || _)
      case c @ TestCase(_, _) => f(c).toManaged_
>>>>>>> dd58b12f
    }

  /**
   * Returns a new spec with only those tests with annotations satisfying the
   * specified predicate. If no annotations satisfy the specified predicate
   * then returns `Some` with an empty suite if this is a suite or `None`
   * otherwise.
   */
  final def filterAnnotations[V](key: TestAnnotation[V])(f: V => Boolean): Option[Spec[R, E, T]] =
    caseValue match {
      case ExecCase(exec, spec) =>
        spec.filterAnnotations(key)(f).map(spec => Spec.exec(exec, spec))
      case LabeledCase(label, spec) =>
        spec.filterAnnotations(key)(f).map(spec => Spec.labeled(label, spec))
      case ManagedCase(managed) => Some(Spec.managed(managed.map(_.filterAnnotations(key)(f).getOrElse(Spec.empty))))
      case MultipleCase(specs) =>
        val filtered = specs.flatMap(_.filterAnnotations(key)(f))
        if (filtered.isEmpty) None else Some(Spec.multiple(filtered))
      case TestCase(test, annotations) =>
        if (f(annotations.get(key))) Some(Spec.test(test, annotations)) else None
    }

  /**
   * Returns a new spec with only those suites and tests satisfying the
   * specified predicate. If a suite label satisfies the predicate the entire
   * suite will be included in the new spec. Otherwise only those specs in a
   * suite that satisfy the specified predicate will be included in the new
   * spec. If no labels satisfy the specified predicate then returns `Some`
   * with an empty suite if this is a suite or `None` otherwise.
   */
  final def filterLabels(f: String => Boolean): Option[Spec[R, E, T]] =
    caseValue match {
      case ExecCase(exec, spec) =>
        spec.filterLabels(f).map(spec => Spec.exec(exec, spec))
      case LabeledCase(label, spec) =>
        if (f(label)) Some(Spec.labeled(label, spec))
        else spec.filterLabels(f).map(spec => Spec.labeled(label, spec))
      case ManagedCase(managed) =>
        Some(Spec.managed(managed.map(_.filterLabels(f).getOrElse(Spec.empty))))
      case MultipleCase(specs) =>
        val filtered = specs.flatMap(_.filterLabels(f))
        if (filtered.isEmpty) None else Some(Spec.multiple(filtered))
      case TestCase(_, _) =>
        None
    }

  /**
   * Returns a new spec with only those suites and tests with tags satisfying
   * the specified predicate. If no tags satisfy the specified predicate then
   * returns `Some` with an empty suite with the root label if this is a suite
   * or `None` otherwise.
   */
  final def filterTags(f: String => Boolean): Option[Spec[R, E, T]] =
    filterAnnotations(TestAnnotation.tagged)(_.exists(f))

  /**
   * Folds over all nodes to produce a final result.
   */
  final def fold[Z](f: SpecCase[R, E, T, Z] => Z): Z =
    caseValue match {
      case ExecCase(exec, spec)     => f(ExecCase(exec, spec.fold(f)))
      case LabeledCase(label, spec) => f(LabeledCase(label, spec.fold(f)))
      case ManagedCase(managed)     => f(ManagedCase(managed.map(_.fold(f))))
      case MultipleCase(specs)      => f(MultipleCase(specs.map((_.fold(f)))))
      case t @ TestCase(_, _)       => f(t)
    }

  /**
   * Effectfully folds over all nodes according to the execution strategy of
   * suites, utilizing the specified default for other cases.
   */
  @deprecated("use foldManaged", "2.0.0")
  final def foldM[R1 <: R, E1, Z](
    defExec: ExecutionStrategy
  )(f: SpecCase[R, E, T, Z] => ZManaged[R1, E1, Z]): ZManaged[R1, E1, Z] =
    foldManaged(defExec)(f)

  /**
   * Effectfully folds over all nodes according to the execution strategy of
   * suites, utilizing the specified default for other cases.
   */
  final def foldManaged[R1 <: R, E1, Z](
    defExec: ExecutionStrategy
  )(f: SpecCase[R, E, T, Z] => ZManaged[R1, E1, Z]): ZManaged[R1, E1, Z] =
    caseValue match {
<<<<<<< HEAD
      case SuiteCase(label, specs, exec) =>
        specs.foldCauseManaged(
          c => f(SuiteCase(label, ZManaged.failCause(c), exec)),
          ZManaged
            .foreachExec(_)(exec.getOrElse(defExec))(_.foldManaged(defExec)(f).release)
            .flatMap(z => f(SuiteCase(label, ZManaged.succeedNow(z.toVector), exec)))
=======
      case ExecCase(exec, spec)     => spec.foldM(exec)(f).flatMap(z => f(ExecCase(exec, z)))
      case LabeledCase(label, spec) => spec.foldM(defExec)(f).flatMap(z => f(LabeledCase(label, z)))
      case ManagedCase(managed) =>
        managed.foldCauseM(
          c => f(ManagedCase(ZManaged.halt(c))),
          spec => spec.foldM(defExec)(f).flatMap(z => f(ManagedCase(ZManaged.succeedNow(z))))
>>>>>>> dd58b12f
        )
      case MultipleCase(specs) =>
        ZManaged.foreachExec(specs)(defExec)(_.foldM(defExec)(f).release).flatMap(zs => f(MultipleCase(zs)))
      case t @ TestCase(_, _) => f(t)
    }

  /**
   * Determines if all node in the spec are satisfied by the given predicate.
   */
  final def forall[R1 <: R, E1 >: E](f: SpecCase[R, E, T, Any] => ZIO[R1, E1, Boolean]): ZManaged[R1, E1, Boolean] =
    fold[ZManaged[R1, E1, Boolean]] {
<<<<<<< HEAD
      case c @ SuiteCase(_, specs, _) =>
        specs.flatMap(ZManaged.collectAll(_).map(_.forall(identity))).zipWith(f(c).toManaged)(_ && _)
      case c @ TestCase(_, _, _) => f(c).toManaged
=======
      case c @ ExecCase(_, spec)    => spec.zipWith(f(c).toManaged_)(_ && _)
      case c @ LabeledCase(_, spec) => spec.zipWith(f(c).toManaged_)(_ && _)
      case c @ ManagedCase(managed) => managed.flatMap(_.zipWith(f(c).toManaged_)(_ && _))
      case c @ MultipleCase(specs) =>
        ZManaged.collectAll(specs).map(_.forall(identity)).zipWith(f(c).toManaged_)(_ && _)
      case c @ TestCase(_, _) => f(c).toManaged_
>>>>>>> dd58b12f
    }

  /**
   * Iterates over the spec with the specified default execution strategy, and
   * effectfully transforming every test with the provided function, finally
   * reconstructing the spec with the same structure.
   */
  final def foreachExec[R1 <: R, E1, A](
    defExec: ExecutionStrategy
  )(failure: Cause[E] => ZIO[R1, E1, A], success: T => ZIO[R1, E1, A]): ZManaged[R1, Nothing, Spec[R1, E1, A]] =
<<<<<<< HEAD
    foldManaged[R1, Nothing, Spec[R1, E1, A]](defExec) {
      case SuiteCase(label, specs, exec) =>
        specs.foldCause(
          e => Spec.test(label, failure(e), TestAnnotationMap.empty),
          t => Spec.suite(label, ZManaged.succeedNow(t), exec)
=======
    foldM[R1, Nothing, Spec[R1, E1, A]](defExec) {
      case ExecCase(exec, spec)     => ZManaged.succeedNow(Spec.exec(exec, spec))
      case LabeledCase(label, spec) => ZManaged.succeedNow(Spec.labeled(label, spec))
      case ManagedCase(managed) =>
        managed.foldCause(
          c => Spec.test(failure(c), TestAnnotationMap.empty),
          t => Spec.managed(ZManaged.succeedNow(t))
>>>>>>> dd58b12f
        )
      case MultipleCase(specs) => ZManaged.succeedNow(Spec.multiple(specs))
      case TestCase(test, annotations) =>
        test
<<<<<<< HEAD
          .foldCause(e => Spec.test(label, failure(e), annotations), t => Spec.test(label, success(t), annotations))
          .toManaged
=======
          .foldCause(e => Spec.test(failure(e), annotations), t => Spec.test(success(t), annotations))
          .toManaged_
>>>>>>> dd58b12f
    }

  /**
   * Iterates over the spec with the sequential strategy as the default, and
   * effectfully transforming every test with the provided function, finally
   * reconstructing the spec with the same structure.
   */
  final def foreach[R1 <: R, E1, A](
    failure: Cause[E] => ZIO[R1, E1, A],
    success: T => ZIO[R1, E1, A]
  ): ZManaged[R1, Nothing, Spec[R1, E1, A]] =
    foreachExec(ExecutionStrategy.Sequential)(failure, success)

  /**
   * Iterates over the spec with the parallel strategy as the default, and
   * effectfully transforming every test with the provided function, finally
   * reconstructing the spec with the same structure.
   */
  final def foreachPar[R1 <: R, E1, A](
    failure: Cause[E] => ZIO[R1, E1, A],
    success: T => ZIO[R1, E1, A]
  ): ZManaged[R1, Nothing, Spec[R1, E1, A]] =
    foreachExec(ExecutionStrategy.Parallel)(failure, success)

  /**
   * Iterates over the spec with the parallel (`n`) strategy as the default, and
   * effectfully transforming every test with the provided function, finally
   * reconstructing the spec with the same structure.
   */
  final def foreachParN[R1 <: R, E1, A](
    n: Int
  )(failure: Cause[E] => ZIO[R1, E1, A], success: T => ZIO[R1, E1, A]): ZManaged[R1, Nothing, Spec[R1, E1, A]] =
    foreachExec(ExecutionStrategy.ParallelN(n))(failure, success)

  /**
   * Returns a new spec with remapped errors and tests.
   */
  final def mapBoth[E1, T1](f: E => E1, g: T => T1)(implicit ev: CanFail[E]): Spec[R, E1, T1] =
    transform[R, E1, T1] {
      case ExecCase(exec, spec)        => ExecCase(exec, spec)
      case LabeledCase(managed, spec)  => LabeledCase(managed, spec)
      case ManagedCase(managed)        => ManagedCase(managed.mapError(f))
      case MultipleCase(specs)         => MultipleCase(specs)
      case TestCase(test, annotations) => TestCase(test.mapBoth(f, g), annotations)
    }

  /**
   * Returns a new spec with remapped errors.
   */
  final def mapError[E1](f: E => E1)(implicit ev: CanFail[E]): Spec[R, E1, T] =
    transform[R, E1, T] {
      case ExecCase(exec, spec)        => ExecCase(exec, spec)
      case LabeledCase(label, spec)    => LabeledCase(label, spec)
      case ManagedCase(managed)        => ManagedCase(managed.mapError(f))
      case MultipleCase(specs)         => MultipleCase(specs)
      case TestCase(test, annotations) => TestCase(test.mapError(f), annotations)
    }

  /**
   * Returns a new spec with remapped labels.
   */
  final def mapLabel(f: String => String): Spec[R, E, T] =
    transform[R, E, T] {
      case ExecCase(exec, spec)        => ExecCase(exec, spec)
      case LabeledCase(label, spec)    => LabeledCase(f(label), spec)
      case ManagedCase(managed)        => ManagedCase(managed)
      case MultipleCase(specs)         => MultipleCase(specs)
      case TestCase(test, annotations) => TestCase(test, annotations)
    }

  /**
   * Returns a new spec with remapped tests.
   */
  final def mapTest[T1](f: T => T1): Spec[R, E, T1] =
    transform[R, E, T1] {
      case ExecCase(exec, spec)        => ExecCase(exec, spec)
      case LabeledCase(label, spec)    => LabeledCase(label, spec)
      case ManagedCase(managed)        => ManagedCase(managed)
      case MultipleCase(specs)         => MultipleCase(specs)
      case TestCase(test, annotations) => TestCase(test.map(f), annotations)
    }

  /**
   * Provides each test in this spec with its required environment
   */
  final def provide(r: R)(implicit ev: NeedsEnv[R]): Spec[Any, E, T] =
    provideSome(_ => r)

  /**
   * Provides each test with the part of the environment that is not part of
   * the `TestEnvironment`, leaving a spec that only depends on the
   * `TestEnvironment`.
   *
   * {{{
   * val loggingLayer: ZLayer[Any, Nothing, Logging] = ???
   *
   * val spec: ZSpec[TestEnvironment with Logging, Nothing] = ???
   *
   * val spec2 = spec.provideCustomLayer(loggingLayer)
   * }}}
   */
  def provideCustomLayer[E1 >: E, R1](layer: ZLayer[TestEnvironment, E1, R1])(implicit
    ev1: TestEnvironment with R1 <:< R,
    ev2: Has.Union[TestEnvironment, R1],
    tagged: Tag[R1]
  ): Spec[TestEnvironment, E1, T] =
    provideSomeLayer[TestEnvironment](layer)

  /**
   * Provides all tests with a shared version of the part of the environment
   * that is not part of the `TestEnvironment`, leaving a spec that only
   * depends on the `TestEnvironment`.
   *
   * {{{
   * val loggingLayer: ZLayer[Any, Nothing, Logging] = ???
   *
   * val spec: ZSpec[TestEnvironment with Logging, Nothing] = ???
   *
   * val spec2 = spec.provideCustomLayerShared(loggingLayer)
   * }}}
   */
  def provideCustomLayerShared[E1 >: E, R1](layer: ZLayer[TestEnvironment, E1, R1])(implicit
    ev1: TestEnvironment with R1 <:< R,
    ev2: Has.Union[TestEnvironment, R1],
    tagged: Tag[R1]
  ): Spec[TestEnvironment, E1, T] =
    provideSomeLayerShared[TestEnvironment](layer)

  /**
   * Provides a layer to the spec, translating it up a level.
   */
  final def provideLayer[E1 >: E, R0, R1](layer: ZLayer[R0, E1, R1])(implicit ev: R1 <:< R): Spec[R0, E1, T] =
    transform[R0, E1, T] {
      case ExecCase(exec, spec)        => ExecCase(exec, spec)
      case LabeledCase(label, spec)    => LabeledCase(label, spec)
      case ManagedCase(managed)        => ManagedCase(managed.provideLayer(layer))
      case MultipleCase(specs)         => MultipleCase(specs)
      case TestCase(test, annotations) => TestCase(test.provideLayer(layer), annotations)
    }

  /**
   * Provides a layer to the spec, sharing services between all tests.
   */
  final def provideLayerShared[E1 >: E, R0, R1](layer: ZLayer[R0, E1, R1])(implicit ev: R1 <:< R): Spec[R0, E1, T] =
    caseValue match {
      case ExecCase(exec, spec)     => Spec.exec(exec, spec.provideLayerShared(layer))
      case LabeledCase(label, spec) => Spec.labeled(label, spec.provideLayerShared(layer))
      case ManagedCase(managed) =>
        Spec.managed(layer.memoize.flatMap(layer => managed.map(_.provideLayer(layer)).provideLayer(layer)))
      case MultipleCase(specs) =>
        Spec.managed(
          layer.memoize.map(layer => Spec.multiple(specs.map(_.provideLayer(layer))))
        )
      case TestCase(test, annotations) => Spec.test(test.provideLayer(layer), annotations)
    }

  /**
   * Uses the specified function to provide each test in this spec with part of
   * its required environment.
   */
  final def provideSome[R0](f: R0 => R)(implicit ev: NeedsEnv[R]): Spec[R0, E, T] =
    transform[R0, E, T] {
      case ExecCase(exec, spec)        => ExecCase(exec, spec)
      case LabeledCase(label, spec)    => LabeledCase(label, spec)
      case ManagedCase(managed)        => ManagedCase(managed.provideSome(f))
      case MultipleCase(specs)         => MultipleCase(specs)
      case TestCase(test, annotations) => TestCase(test.provideSome(f), annotations)
    }

  /**
   * Splits the environment into two parts, providing each test with one part
   * using the specified layer and leaving the remainder `R0`.
   *
   * {{{
   * val clockLayer: ZLayer[Any, Nothing, Clock] = ???
   *
   * val spec: ZSpec[Has[Clock] with Has[Random], Nothing] = ???
   *
   * val spec2 = spec.provideSomeLayer[Has[Random]](clockLayer)
   * }}}
   */
  final def provideSomeLayer[R0]: Spec.ProvideSomeLayer[R0, R, E, T] =
    new Spec.ProvideSomeLayer[R0, R, E, T](self)

  /**
   * Splits the environment into two parts, providing all tests with a shared
   * version of one part using the specified layer and leaving the remainder
   * `R0`.
   *
   * {{{
   * val clockLayer: ZLayer[Any, Nothing, Clock] = ???
   *
   * val spec: ZSpec[Has[Clock] with Has[Random], Nothing] = ???
   *
   * val spec2 = spec.provideSomeLayerShared[Has[Random]](clockLayer)
   * }}}
   */
  final def provideSomeLayerShared[R0]: Spec.ProvideSomeLayerShared[R0, R, E, T] =
    new Spec.ProvideSomeLayerShared[R0, R, E, T](self)

  /**
   * Computes the size of the spec, i.e. the number of tests in the spec.
   */
  final def size: ZManaged[R, E, Int] =
    fold[ZManaged[R, E, Int]] {
      case ExecCase(_, counts)    => counts
      case LabeledCase(_, counts) => counts
      case ManagedCase(counts)    => counts.flatten
      case MultipleCase(counts)   => ZManaged.collectAll(counts).map(_.sum)
      case TestCase(_, _)         => ZManaged.succeedNow(1)
    }

  /**
   * Transforms the spec one layer at a time.
   */
  final def transform[R1, E1, T1](
    f: SpecCase[R, E, T, Spec[R1, E1, T1]] => SpecCase[R1, E1, T1, Spec[R1, E1, T1]]
  ): Spec[R1, E1, T1] =
    caseValue match {
      case ExecCase(exec, spec)     => Spec(f(ExecCase(exec, spec.transform(f))))
      case LabeledCase(label, spec) => Spec(f(LabeledCase(label, spec.transform(f))))
      case ManagedCase(managed)     => Spec(f(ManagedCase(managed.map(_.transform(f)))))
      case MultipleCase(specs)      => Spec(f(MultipleCase(specs.map(_.transform(f)))))
      case t @ TestCase(_, _)       => Spec(f(t))
    }

  /**
   * Transforms the spec statefully, one layer at a time.
   */
  final def transformAccum[R1, E1, T1, Z](
    z0: Z
  )(
    f: (Z, SpecCase[R, E, T, Spec[R1, E1, T1]]) => (Z, SpecCase[R1, E1, T1, Spec[R1, E1, T1]])
  ): ZManaged[R, E, (Z, Spec[R1, E1, T1])] =
    caseValue match {
      case ExecCase(exec, spec) =>
        spec.transformAccum(z0)(f).map { case (z, spec) =>
          f(z, ExecCase(exec, spec)) match {
            case (z, specs) => z -> Spec(specs)
          }
        }
      case LabeledCase(label, spec) =>
        spec.transformAccum(z0)(f).map { case (z, spec) =>
          f(z, LabeledCase(label, spec)) match {
            case (z, specs) => z -> Spec(specs)
          }
        }
      case ManagedCase(managed) =>
        managed.flatMap(_.transformAccum(z0)(f)).map { case (z, specs) =>
          f(z, ManagedCase(ZManaged.succeedNow(specs))) match {
            case (z, specs) =>
              z -> Spec(specs)
          }
        }
      case MultipleCase(specs) =>
        ZManaged
          .foldLeft[R, E, (Z, Chunk[Spec[R1, E1, T1]]), Spec[R, E, T]](specs)(z0 -> Chunk.empty) {
            case ((z, vector), spec) =>
              spec.transformAccum(z)(f).map { case (z1, spec1) => z1 -> (vector :+ spec1) }
          }
          .map { case (z, specs) =>
            f(z, MultipleCase(specs)) match {
              case (z, specs) => z -> Spec(specs)
            }
          }
      case t @ TestCase(_, _) =>
        val (z, caseValue) = f(z0, t)
        ZManaged.succeedNow(z -> Spec(caseValue))
    }

  /**
   * Updates a service in the environment of this effect.
   */
  final def updateService[M] =
    new Spec.UpdateService[R, E, T, M](self)

  /**
   * Runs the spec only if the specified predicate is satisfied.
   */
  final def when(b: => Boolean)(implicit ev: T <:< TestSuccess): Spec[R with Has[Annotations], E, TestSuccess] =
    whenZIO(ZIO.succeedNow(b))

  /**
   * Runs the spec only if the specified effectual predicate is satisfied.
   */
  @deprecated("use whenZIO", "2.0.0")
  final def whenM[R1 <: R, E1 >: E](
    b: ZIO[R1, E1, Boolean]
  )(implicit ev: T <:< TestSuccess): Spec[R1 with Has[Annotations], E1, TestSuccess] =
    whenZIO(b)

  /**
   * Runs the spec only if the specified effectual predicate is satisfied.
   */
  final def whenZIO[R1 <: R, E1 >: E](
    b: ZIO[R1, E1, Boolean]
  )(implicit ev: T <:< TestSuccess): Spec[R1 with Has[Annotations], E1, TestSuccess] =
    caseValue match {
<<<<<<< HEAD
      case SuiteCase(label, specs, exec) =>
        Spec.suite(
          label,
          b.toManaged.flatMap(b =>
            if (b) specs.asInstanceOf[ZManaged[R1, E1, Vector[Spec[R1, E1, TestSuccess]]]]
            else ZManaged.succeedNow(Vector.empty)
          ),
          exec
=======
      case ExecCase(exec, spec) =>
        Spec.exec(exec, spec.whenM(b))
      case LabeledCase(label, spec) =>
        Spec.labeled(label, spec.whenM(b))
      case ManagedCase(managed) =>
        Spec.managed(
          ZManaged.fromEffect(b).flatMap { b =>
            if (b) managed.map(_.mapTest(ev))
            else ZManaged.succeedNow(Spec.empty)
          }
>>>>>>> dd58b12f
        )
      case MultipleCase(specs) =>
        Spec.multiple(specs.map(_.whenM(b)))
      case TestCase(test, annotations) =>
        Spec.test(
          b.flatMap { b =>
            if (b) test.map(ev)
            else Annotations.annotate(TestAnnotation.ignored, 1).as(TestSuccess.Ignored)
          },
          annotations
        )
    }
}

object Spec {
  sealed abstract class SpecCase[-R, +E, +T, +A] { self =>
    final def map[B](f: A => B): SpecCase[R, E, T, B] = self match {
      case ExecCase(label, spec)       => ExecCase(label, f(spec))
      case LabeledCase(label, spec)    => LabeledCase(label, f(spec))
      case ManagedCase(managed)        => ManagedCase(managed.map(f))
      case MultipleCase(specs)         => MultipleCase(specs.map(f))
      case TestCase(test, annotations) => TestCase(test, annotations)
    }
  }
  final case class ExecCase[+Spec](exec: ExecutionStrategy, spec: Spec)      extends SpecCase[Any, Nothing, Nothing, Spec]
  final case class LabeledCase[+Spec](label: String, spec: Spec)             extends SpecCase[Any, Nothing, Nothing, Spec]
  final case class ManagedCase[-R, +E, +Spec](managed: ZManaged[R, E, Spec]) extends SpecCase[R, E, Nothing, Spec]
  final case class MultipleCase[+Spec](specs: Chunk[Spec])                   extends SpecCase[Any, Nothing, Nothing, Spec]
  final case class TestCase[-R, +E, +T](test: ZIO[R, E, T], annotations: TestAnnotationMap)
      extends SpecCase[R, E, T, Nothing]

  final def exec[R, E, T](exec: ExecutionStrategy, spec: Spec[R, E, T]): Spec[R, E, T] =
    Spec(ExecCase(exec, spec))

  final def labeled[R, E, T](label: String, spec: Spec[R, E, T]): Spec[R, E, T] =
    Spec(LabeledCase(label, spec))

  final def managed[R, E, T](managed: ZManaged[R, E, Spec[R, E, T]]): Spec[R, E, T] =
    Spec(ManagedCase(managed))

  final def multiple[R, E, T](specs: Chunk[Spec[R, E, T]]): Spec[R, E, T] =
    Spec(MultipleCase(specs))

  final def test[R, E, T](test: ZIO[R, E, T], annotations: TestAnnotationMap): Spec[R, E, T] =
    Spec(TestCase(test, annotations))

  val empty: Spec[Any, Nothing, Nothing] =
    Spec.multiple(Chunk.empty)

  final class ProvideSomeLayer[R0, -R, +E, +T](private val self: Spec[R, E, T]) extends AnyVal {
    def apply[E1 >: E, R1](
      layer: ZLayer[R0, E1, R1]
    )(implicit ev1: R0 with R1 <:< R, ev2: Has.Union[R0, R1], tagged: Tag[R1]): Spec[R0, E1, T] =
      self.provideLayer[E1, R0, R0 with R1](ZLayer.identity[R0] ++ layer)
  }

  final class ProvideSomeLayerShared[R0, -R, +E, +T](private val self: Spec[R, E, T]) extends AnyVal {
    def apply[E1 >: E, R1](
      layer: ZLayer[R0, E1, R1]
    )(implicit ev1: R0 with R1 <:< R, ev2: Has.Union[R0, R1], tagged: Tag[R1]): Spec[R0, E1, T] =
      self.caseValue match {
        case ExecCase(exec, spec)     => Spec.exec(exec, spec.provideSomeLayerShared(layer))
        case LabeledCase(label, spec) => Spec.labeled(label, spec.provideSomeLayerShared(layer))
        case ManagedCase(managed) =>
          Spec.managed(layer.memoize.flatMap(layer => managed.map(_.provideSomeLayer(layer)).provideSomeLayer(layer)))
        case MultipleCase(specs) =>
          Spec.managed(
            layer.memoize.map(layer => Spec.multiple(specs.map(_.provideSomeLayer(layer))))
          )
        case TestCase(test, annotations) =>
          Spec.test(test.provideSomeLayer(layer), annotations)
      }
  }

  final class UpdateService[-R, +E, +T, M](private val self: Spec[R, E, T]) extends AnyVal {
    def apply[R1 <: R with Has[M]](f: M => M)(implicit ev: Has.IsHas[R1], tag: Tag[M]): Spec[R1, E, T] =
      self.provideSome(ev.update(_, f))
  }
}<|MERGE_RESOLUTION|>--- conflicted
+++ resolved
@@ -63,22 +63,13 @@
   /**
    * Returns a new spec with the annotation map at each node.
    */
-<<<<<<< HEAD
   final def annotated: Spec[R with Has[Annotations], Annotated[E], Annotated[T]] =
     transform[R with Has[Annotations], Annotated[E], Annotated[T]] {
-      case Spec.SuiteCase(label, specs, exec) =>
-        Spec.SuiteCase(label, specs.mapError((_, TestAnnotationMap.empty)), exec)
-      case Spec.TestCase(label, test, annotations) =>
-        Spec.TestCase(label, Annotations.withAnnotation(test), annotations)
-=======
-  final def annotated: Spec[R with Annotations, Annotated[E], Annotated[T]] =
-    transform[R with Annotations, Annotated[E], Annotated[T]] {
       case ExecCase(exec, spec)        => ExecCase(exec, spec)
       case LabeledCase(label, spec)    => LabeledCase(label, spec)
       case ManagedCase(managed)        => ManagedCase(managed.mapError((_, TestAnnotationMap.empty)))
       case MultipleCase(specs)         => MultipleCase(specs)
       case TestCase(test, annotations) => TestCase(Annotations.withAnnotation(test), annotations)
->>>>>>> dd58b12f
     }
 
   /**
@@ -100,16 +91,11 @@
    */
   final def countTests(f: T => Boolean): ZManaged[R, E, Int] =
     fold[ZManaged[R, E, Int]] {
-<<<<<<< HEAD
-      case SuiteCase(_, specs, _) => specs.flatMap(ZManaged.collectAll(_).map(_.sum))
-      case TestCase(_, test, _)   => test.map(t => if (f(t)) 1 else 0).toManaged
-=======
       case ExecCase(_, spec)    => spec
       case LabeledCase(_, spec) => spec
       case ManagedCase(managed) => managed.flatten
       case MultipleCase(specs)  => ZManaged.collectAll(specs).map(_.sum)
-      case TestCase(test, _)    => test.map(t => if (f(t)) 1 else 0).toManaged_
->>>>>>> dd58b12f
+      case TestCase(test, _)    => test.map(t => if (f(t)) 1 else 0).toManaged
     }
 
   /**
@@ -123,18 +109,12 @@
    */
   final def exists[R1 <: R, E1 >: E](f: SpecCase[R, E, T, Any] => ZIO[R1, E1, Boolean]): ZManaged[R1, E1, Boolean] =
     fold[ZManaged[R1, E1, Boolean]] {
-<<<<<<< HEAD
-      case c @ SuiteCase(_, specs, _) =>
-        specs.flatMap(ZManaged.collectAll(_).map(_.exists(identity))).zipWith(f(c).toManaged)(_ || _)
-      case c @ TestCase(_, _, _) => f(c).toManaged
-=======
-      case c @ ExecCase(_, spec)    => spec.zipWith(f(c).toManaged_)(_ || _)
-      case c @ LabeledCase(_, spec) => spec.zipWith(f(c).toManaged_)(_ || _)
-      case c @ ManagedCase(managed) => managed.flatMap(_.zipWith(f(c).toManaged_)(_ || _))
+      case c @ ExecCase(_, spec)    => spec.zipWith(f(c).toManaged)(_ || _)
+      case c @ LabeledCase(_, spec) => spec.zipWith(f(c).toManaged)(_ || _)
+      case c @ ManagedCase(managed) => managed.flatMap(_.zipWith(f(c).toManaged)(_ || _))
       case c @ MultipleCase(specs) =>
-        ZManaged.collectAll(specs).map(_.exists(identity)).zipWith(f(c).toManaged_)(_ || _)
-      case c @ TestCase(_, _) => f(c).toManaged_
->>>>>>> dd58b12f
+        ZManaged.collectAll(specs).map(_.exists(identity)).zipWith(f(c).toManaged)(_ || _)
+      case c @ TestCase(_, _) => f(c).toManaged
     }
 
   /**
@@ -220,24 +200,15 @@
     defExec: ExecutionStrategy
   )(f: SpecCase[R, E, T, Z] => ZManaged[R1, E1, Z]): ZManaged[R1, E1, Z] =
     caseValue match {
-<<<<<<< HEAD
-      case SuiteCase(label, specs, exec) =>
-        specs.foldCauseManaged(
-          c => f(SuiteCase(label, ZManaged.failCause(c), exec)),
-          ZManaged
-            .foreachExec(_)(exec.getOrElse(defExec))(_.foldManaged(defExec)(f).release)
-            .flatMap(z => f(SuiteCase(label, ZManaged.succeedNow(z.toVector), exec)))
-=======
-      case ExecCase(exec, spec)     => spec.foldM(exec)(f).flatMap(z => f(ExecCase(exec, z)))
-      case LabeledCase(label, spec) => spec.foldM(defExec)(f).flatMap(z => f(LabeledCase(label, z)))
+      case ExecCase(exec, spec)     => spec.foldManaged(exec)(f).flatMap(z => f(ExecCase(exec, z)))
+      case LabeledCase(label, spec) => spec.foldManaged(defExec)(f).flatMap(z => f(LabeledCase(label, z)))
       case ManagedCase(managed) =>
-        managed.foldCauseM(
-          c => f(ManagedCase(ZManaged.halt(c))),
-          spec => spec.foldM(defExec)(f).flatMap(z => f(ManagedCase(ZManaged.succeedNow(z))))
->>>>>>> dd58b12f
+        managed.foldCauseManaged(
+          c => f(ManagedCase(ZManaged.failCause(c))),
+          spec => spec.foldManaged(defExec)(f).flatMap(z => f(ManagedCase(ZManaged.succeedNow(z))))
         )
       case MultipleCase(specs) =>
-        ZManaged.foreachExec(specs)(defExec)(_.foldM(defExec)(f).release).flatMap(zs => f(MultipleCase(zs)))
+        ZManaged.foreachExec(specs)(defExec)(_.foldManaged(defExec)(f).release).flatMap(zs => f(MultipleCase(zs)))
       case t @ TestCase(_, _) => f(t)
     }
 
@@ -246,18 +217,12 @@
    */
   final def forall[R1 <: R, E1 >: E](f: SpecCase[R, E, T, Any] => ZIO[R1, E1, Boolean]): ZManaged[R1, E1, Boolean] =
     fold[ZManaged[R1, E1, Boolean]] {
-<<<<<<< HEAD
-      case c @ SuiteCase(_, specs, _) =>
-        specs.flatMap(ZManaged.collectAll(_).map(_.forall(identity))).zipWith(f(c).toManaged)(_ && _)
-      case c @ TestCase(_, _, _) => f(c).toManaged
-=======
-      case c @ ExecCase(_, spec)    => spec.zipWith(f(c).toManaged_)(_ && _)
-      case c @ LabeledCase(_, spec) => spec.zipWith(f(c).toManaged_)(_ && _)
-      case c @ ManagedCase(managed) => managed.flatMap(_.zipWith(f(c).toManaged_)(_ && _))
+      case c @ ExecCase(_, spec)    => spec.zipWith(f(c).toManaged)(_ && _)
+      case c @ LabeledCase(_, spec) => spec.zipWith(f(c).toManaged)(_ && _)
+      case c @ ManagedCase(managed) => managed.flatMap(_.zipWith(f(c).toManaged)(_ && _))
       case c @ MultipleCase(specs) =>
-        ZManaged.collectAll(specs).map(_.forall(identity)).zipWith(f(c).toManaged_)(_ && _)
-      case c @ TestCase(_, _) => f(c).toManaged_
->>>>>>> dd58b12f
+        ZManaged.collectAll(specs).map(_.forall(identity)).zipWith(f(c).toManaged)(_ && _)
+      case c @ TestCase(_, _) => f(c).toManaged
     }
 
   /**
@@ -268,32 +233,19 @@
   final def foreachExec[R1 <: R, E1, A](
     defExec: ExecutionStrategy
   )(failure: Cause[E] => ZIO[R1, E1, A], success: T => ZIO[R1, E1, A]): ZManaged[R1, Nothing, Spec[R1, E1, A]] =
-<<<<<<< HEAD
     foldManaged[R1, Nothing, Spec[R1, E1, A]](defExec) {
-      case SuiteCase(label, specs, exec) =>
-        specs.foldCause(
-          e => Spec.test(label, failure(e), TestAnnotationMap.empty),
-          t => Spec.suite(label, ZManaged.succeedNow(t), exec)
-=======
-    foldM[R1, Nothing, Spec[R1, E1, A]](defExec) {
       case ExecCase(exec, spec)     => ZManaged.succeedNow(Spec.exec(exec, spec))
       case LabeledCase(label, spec) => ZManaged.succeedNow(Spec.labeled(label, spec))
       case ManagedCase(managed) =>
         managed.foldCause(
           c => Spec.test(failure(c), TestAnnotationMap.empty),
           t => Spec.managed(ZManaged.succeedNow(t))
->>>>>>> dd58b12f
         )
       case MultipleCase(specs) => ZManaged.succeedNow(Spec.multiple(specs))
       case TestCase(test, annotations) =>
         test
-<<<<<<< HEAD
-          .foldCause(e => Spec.test(label, failure(e), annotations), t => Spec.test(label, success(t), annotations))
+          .foldCause(e => Spec.test(failure(e), annotations), t => Spec.test(success(t), annotations))
           .toManaged
-=======
-          .foldCause(e => Spec.test(failure(e), annotations), t => Spec.test(success(t), annotations))
-          .toManaged_
->>>>>>> dd58b12f
     }
 
   /**
@@ -592,30 +544,19 @@
     b: ZIO[R1, E1, Boolean]
   )(implicit ev: T <:< TestSuccess): Spec[R1 with Has[Annotations], E1, TestSuccess] =
     caseValue match {
-<<<<<<< HEAD
-      case SuiteCase(label, specs, exec) =>
-        Spec.suite(
-          label,
-          b.toManaged.flatMap(b =>
-            if (b) specs.asInstanceOf[ZManaged[R1, E1, Vector[Spec[R1, E1, TestSuccess]]]]
-            else ZManaged.succeedNow(Vector.empty)
-          ),
-          exec
-=======
       case ExecCase(exec, spec) =>
-        Spec.exec(exec, spec.whenM(b))
+        Spec.exec(exec, spec.whenZIO(b))
       case LabeledCase(label, spec) =>
-        Spec.labeled(label, spec.whenM(b))
+        Spec.labeled(label, spec.whenZIO(b))
       case ManagedCase(managed) =>
         Spec.managed(
-          ZManaged.fromEffect(b).flatMap { b =>
+          ZManaged.fromZIO(b).flatMap { b =>
             if (b) managed.map(_.mapTest(ev))
             else ZManaged.succeedNow(Spec.empty)
           }
->>>>>>> dd58b12f
         )
       case MultipleCase(specs) =>
-        Spec.multiple(specs.map(_.whenM(b)))
+        Spec.multiple(specs.map(_.whenZIO(b)))
       case TestCase(test, annotations) =>
         Spec.test(
           b.flatMap { b =>
