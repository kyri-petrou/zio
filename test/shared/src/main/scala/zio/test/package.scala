/*
 * Copyright 2019-2021 John A. De Goes and the ZIO Contributors
 *
 * Licensed under the Apache License, Version 2.0 (the "License");
 * you may not use this file except in compliance with the License.
 * You may obtain a copy of the License at
 *
 *     http://www.apache.org/licenses/LICENSE-2.0
 *
 * Unless required by applicable law or agreed to in writing, software
 * distributed under the License is distributed on an "AS IS" BASIS,
 * WITHOUT WARRANTIES OR CONDITIONS OF ANY KIND, either express or implied.
 * See the License for the specific language governing permissions and
 * limitations under the License.
 */

package zio

import zio.internal.stacktracer.Tracer
import zio.stacktracer.TracingImplicits.disableAutoTrace
import zio.stream.{ZSink, ZStream}
import zio.test.AssertionResult.FailureDetailsResult

import scala.collection.immutable.{Queue => ScalaQueue}
import scala.language.implicitConversions
import scala.util.Try

/**
 * _ZIO Test_ is a featherweight testing library for effectful programs.
 *
 * The library imagines every spec as an ordinary immutable value, providing
 * tremendous potential for composition. Thanks to tight integration with ZIO,
 * specs can use resources (including those requiring disposal), have well-
 * defined linear and parallel semantics, and can benefit from a host of ZIO
 * combinators.
 *
 * {{{
 *  import zio.test._
 *  import zio.Clock.nanoTime
 *  import Assertion.isGreaterThan
 *
 *  object MyTest extends DefaultRunnableSpec {
 *    def spec = suite("clock")(
 *      test("time is non-zero") {
 *        for {
 *          time <- Live.live(nanoTime)
 *        } yield assertTrue(time >= 0)
 *      }
 *    )
 *  }
 * }}}
 */
package object test extends CompileVariants {
  type AssertResultM = BoolAlgebraM[Any, Nothing, AssertionValue]
  type AssertResult  = BoolAlgebra[AssertionValue]

  type TestEnvironment =
    Has[Annotations]
      with Has[Live]
      with Has[Sized]
      with Has[TestClock]
      with Has[TestConfig]
      with Has[TestConsole]
      with Has[TestRandom]
      with Has[TestSystem]
      with ZEnv

  object TestEnvironment {
    val any: ZLayer[TestEnvironment, Nothing, TestEnvironment] =
      ZLayer.environment[TestEnvironment](Tracer.newTrace)
    val live: ZLayer[ZEnv, Nothing, TestEnvironment] = {
      implicit val trace = Tracer.newTrace
      Annotations.live ++
        Live.default ++
        Sized.live(100) ++
        ((Live.default ++ Annotations.live) >>> TestClock.default) ++
        TestConfig.live(100, 100, 200, 1000) ++
        (Live.default >>> TestConsole.debug) ++
        TestRandom.deterministic ++
        TestSystem.default
    }
  }

  val liveEnvironment: Layer[Nothing, ZEnv] = ZEnv.live

  val testEnvironment: Layer[Nothing, TestEnvironment] = {
    implicit val trace = Tracer.newTrace
    ZEnv.live >>> TestEnvironment.live
  }

  /**
   * Provides an effect with the "real" environment as opposed to the test
   * environment. This is useful for performing effects such as timing out
   * tests, accessing the real time, or printing to the real console.
   */
  def live[E, A](zio: ZIO[ZEnv, E, A])(implicit trace: ZTraceElement): ZIO[Has[Live], E, A] =
    Live.live(zio)

  /**
   * Transforms this effect with the specified function. The test environment
   * will be provided to this effect, but the live environment will be provided
   * to the transformation function. This can be useful for applying
   * transformations to an effect that require access to the "real" environment
   * while ensuring that the effect itself uses the test environment.
   *
   * {{{
   *  withLive(test)(_.timeout(duration))
   * }}}
   */
  def withLive[R, E, E1, A, B](
    zio: ZIO[R, E, A]
  )(f: IO[E, A] => ZIO[ZEnv, E1, B])(implicit trace: ZTraceElement): ZIO[R with Has[Live], E1, B] =
    Live.withLive(zio)(f)

  /**
   * A `TestAspectAtLeast[R]` is a `TestAspect` that requires at least an `R` in its environment.
   */
  type TestAspectAtLeastR[R] = TestAspect[Nothing, R, Nothing, Any]

  /**
   * A `TestAspectPoly` is a `TestAspect` that is completely polymorphic,
   * having no requirements on error or environment.
   */
  type TestAspectPoly = TestAspect[Nothing, Any, Nothing, Any]

  type TestResult = BoolAlgebra[AssertionResult]

  object TestResult {
    implicit def trace2TestResult(assert: Assert): TestResult = {
      val trace = TestArrow.run(assert.arrow, Right(()))
      if (trace.isSuccess) BoolAlgebra.success(AssertionResult.TraceResult(trace))
      else BoolAlgebra.failure(AssertionResult.TraceResult(trace))
    }
  }

  /**
   * A `TestReporter[E]` is capable of reporting test results with error type
   * `E`.
   */
  type TestReporter[-E] = (Duration, ExecutedSpec[E]) => URIO[Has[TestLogger], Unit]

  object TestReporter {

    /**
     * TestReporter that does nothing
     */
    val silent: TestReporter[Any] = (_, _) => ZIO.unit
  }

  /**
   * A `ZRTestEnv` is an alias for all ZIO provided [[zio.test.Restorable Restorable]]
   * [[zio.test.TestEnvironment TestEnvironment]] objects
   */
  type ZTestEnv = Has[TestClock] with Has[TestConsole] with Has[TestRandom] with Has[TestSystem]

  /**
   * A `ZTest[R, E]` is an effectfully produced test that requires an `R` and
   * may fail with an `E`.
   */
  type ZTest[-R, +E] = ZIO[R, TestFailure[E], TestSuccess]

  object ZTest {

    /**
     * Builds a test with an effectual assertion.
     */
    def apply[R, E](label: String, assertion: => ZIO[R, E, TestResult])(implicit
      trace: ZTraceElement
    ): ZIO[R, TestFailure[E], TestSuccess] =
      ZIO
        .suspendSucceed(assertion)
        .overrideForkScope(ZScope.global)
        .ensuringChildren { children =>
          ZIO.foreach(children) { child =>
            val warning =
              s"Warning: ZIO Test is attempting to interrupt fiber " +
                s"${child.id} forked in test $label due to automatic, " +
                "supervision, but interruption has taken more than 10 " +
                "seconds to complete. This may indicate a resource leak. " +
                "Make sure you are not forking a fiber in an " +
                "uninterruptible region."
            for {
              fiber <- ZIO.logWarning(warning).delay(10.seconds).provide(Has(Clock.ClockLive)).interruptible.forkDaemon
              _     <- (child.interrupt *> fiber.interrupt).forkDaemon
            } yield ()
          }
        }
        .foldCauseZIO(
          cause => ZIO.fail(TestFailure.Runtime(cause)),
          _.failures match {
            case None           => ZIO.succeedNow(TestSuccess.Succeeded(BoolAlgebra.unit))
            case Some(failures) => ZIO.fail(TestFailure.Assertion(failures))
          }
        )
  }

  /**
   * A `ZSpec[R, E]` is the canonical spec for testing ZIO programs. The spec's
   * test type is a ZIO effect that requires an `R` and might fail with an `E`.
   */
  type ZSpec[-R, +E] = Spec[R, TestFailure[E], TestSuccess]

  /**
   * An `Annotated[A]` contains a value of type `A` along with zero or more
   * test annotations.
   */
  type Annotated[+A] = (A, TestAnnotationMap)

  private def traverseResult[A](
    value: => A,
    assertResult: AssertResult,
    assertion: AssertionM[A],
    expression: Option[String]
  )(implicit trace: ZTraceElement): TestResult = {
    val sourceLocation = Option(trace).collect { case ZTraceElement.SourceLocation(_, file, line, _) =>
      s"$file:$line"
    }

    assertResult.flatMap { fragment =>
      def loop(whole: AssertionValue, failureDetails: FailureDetails): TestResult =
        if (whole.sameAssertion(failureDetails.assertion.head))
          BoolAlgebra.success(FailureDetailsResult(failureDetails))
        else {
          val fragment = whole.result
          val result   = if (fragment.isSuccess) fragment else !fragment
          result.flatMap { fragment =>
            loop(fragment, FailureDetails(::(whole, failureDetails.assertion)))
          }
        }

      loop(
        fragment,
        FailureDetails(::(AssertionValue(assertion, value, assertResult, expression, sourceLocation), Nil))
      )
    }
  }

  /**
   * Checks the assertion holds for the given value.
   */
  override private[test] def assertImpl[A](
    value: => A,
    expression: Option[String] = None
  )(assertion: Assertion[A])(implicit trace: ZTraceElement): TestResult = {
    lazy val tryValue = Try(value)
    traverseResult(tryValue.get, assertion.run(tryValue.get), assertion, expression)
  }

  /**
   * Asserts that the given test was completed.
   */
  def assertCompletes(implicit trace: ZTraceElement): TestResult =
    assertImpl(true)(Assertion.isTrue)

  /**
   * Asserts that the given test was completed.
   */
  def assertCompletesM(implicit trace: ZTraceElement): UIO[TestResult] =
    assertMImpl(UIO.succeedNow(true))(Assertion.isTrue)

  /**
   * Checks the assertion holds for the given effectfully-computed value.
   */
  override private[test] def assertMImpl[R, E, A](effect: ZIO[R, E, A])(
    assertion: AssertionM[A]
  )(implicit trace: ZTraceElement): ZIO[R, E, TestResult] =
    for {
      value        <- effect
      assertResult <- assertion.runM(value).run
    } yield traverseResult(value, assertResult, assertion, None)

  /**
   * Checks the test passes for "sufficient" numbers of samples from the
   * given random variable.
   */
  def check[R <: Has[TestConfig], A, In](rv: Gen[R, A])(test: A => In)(implicit
    checkConstructor: CheckConstructor[R, In],
    trace: ZTraceElement
  ): ZIO[checkConstructor.OutEnvironment, checkConstructor.OutError, TestResult] =
    TestConfig.samples.flatMap(n =>
      checkStream(rv.sample.forever.collectSome.take(n.toLong))(a => checkConstructor(test(a)))
    )

  /**
   * A version of `check` that accepts two random variables.
   */
  def check[R <: Has[TestConfig], A, B, In](rv1: Gen[R, A], rv2: Gen[R, B])(
    test: (A, B) => In
  )(implicit
    checkConstructor: CheckConstructor[R, In],
    trace: ZTraceElement
  ): ZIO[checkConstructor.OutEnvironment, checkConstructor.OutError, TestResult] =
    check(rv1 <*> rv2)(test.tupled)

  /**
   * A version of `check` that accepts three random variables.
   */
  def check[R <: Has[TestConfig], A, B, C, In](rv1: Gen[R, A], rv2: Gen[R, B], rv3: Gen[R, C])(
    test: (A, B, C) => In
  )(implicit
    checkConstructor: CheckConstructor[R, In],
    trace: ZTraceElement
  ): ZIO[checkConstructor.OutEnvironment, checkConstructor.OutError, TestResult] =
    check(rv1 <*> rv2 <*> rv3)(test.tupled)

  /**
   * A version of `check` that accepts four random variables.
   */
  def check[R <: Has[TestConfig], A, B, C, D, In](rv1: Gen[R, A], rv2: Gen[R, B], rv3: Gen[R, C], rv4: Gen[R, D])(
    test: (A, B, C, D) => In
  )(implicit
    checkConstructor: CheckConstructor[R, In],
    trace: ZTraceElement
  ): ZIO[checkConstructor.OutEnvironment, checkConstructor.OutError, TestResult] =
    check(rv1 <*> rv2 <*> rv3 <*> rv4)(test.tupled)

  /**
   * A version of `check` that accepts five random variables.
   */
  def check[R <: Has[TestConfig], A, B, C, D, F, In](
    rv1: Gen[R, A],
    rv2: Gen[R, B],
    rv3: Gen[R, C],
    rv4: Gen[R, D],
    rv5: Gen[R, F]
  )(
    test: (A, B, C, D, F) => TestResult
  )(implicit
    checkConstructor: CheckConstructor[R, In],
    trace: ZTraceElement
  ): ZIO[checkConstructor.OutEnvironment, checkConstructor.OutError, TestResult] =
    check(rv1 <*> rv2 <*> rv3 <*> rv4 <*> rv5)(test.tupled)

  /**
   * A version of `check` that accepts six random variables.
   */
  def check[R <: Has[TestConfig], A, B, C, D, F, G, In](
    rv1: Gen[R, A],
    rv2: Gen[R, B],
    rv3: Gen[R, C],
    rv4: Gen[R, D],
    rv5: Gen[R, F],
    rv6: Gen[R, G]
  )(
    test: (A, B, C, D, F, G) => TestResult
  )(implicit
    checkConstructor: CheckConstructor[R, In],
    trace: ZTraceElement
  ): ZIO[checkConstructor.OutEnvironment, checkConstructor.OutError, TestResult] =
    check(rv1 <*> rv2 <*> rv3 <*> rv4 <*> rv5 <*> rv6)(test.tupled)

  /**
   * Checks the effectual test passes for "sufficient" numbers of samples from
   * the given random variable.
   */
  @deprecated("use check", "2.0.0")
  def checkM[R <: Has[TestConfig], R1 <: R, E, A](rv: Gen[R, A])(
    test: A => ZIO[R1, E, TestResult]
  )(implicit trace: ZTraceElement): ZIO[R1, E, TestResult] =
    TestConfig.samples.flatMap(checkNM(_)(rv)(test))

  /**
   * A version of `checkM` that accepts two random variables.
   */
  @deprecated("use check", "2.0.0")
  def checkM[R <: Has[TestConfig], R1 <: R, E, A, B](rv1: Gen[R, A], rv2: Gen[R, B])(
    test: (A, B) => ZIO[R1, E, TestResult]
  )(implicit trace: ZTraceElement): ZIO[R1, E, TestResult] =
    checkM(rv1 <*> rv2)(test.tupled)

  /**
   * A version of `checkM` that accepts three random variables.
   */
  @deprecated("use check", "2.0.0")
  def checkM[R <: Has[TestConfig], R1 <: R, E, A, B, C](rv1: Gen[R, A], rv2: Gen[R, B], rv3: Gen[R, C])(
    test: (A, B, C) => ZIO[R1, E, TestResult]
  )(implicit trace: ZTraceElement): ZIO[R1, E, TestResult] =
    checkM(rv1 <*> rv2 <*> rv3)(test.tupled)

  /**
   * A version of `checkM` that accepts four random variables.
   */
  @deprecated("use check", "2.0.0")
  def checkM[R <: Has[TestConfig], R1 <: R, E, A, B, C, D](
    rv1: Gen[R, A],
    rv2: Gen[R, B],
    rv3: Gen[R, C],
    rv4: Gen[R, D]
  )(
    test: (A, B, C, D) => ZIO[R1, E, TestResult]
  )(implicit trace: ZTraceElement): ZIO[R1, E, TestResult] =
    checkM(rv1 <*> rv2 <*> rv3 <*> rv4)(test.tupled)

  /**
   * A version of `checkM` that accepts five random variables.
   */
  @deprecated("use check", "2.0.0")
  def checkM[R <: Has[TestConfig], R1 <: R, E, A, B, C, D, F](
    rv1: Gen[R, A],
    rv2: Gen[R, B],
    rv3: Gen[R, C],
    rv4: Gen[R, D],
    rv5: Gen[R, F]
  )(
    test: (A, B, C, D, F) => ZIO[R1, E, TestResult]
  )(implicit trace: ZTraceElement): ZIO[R1, E, TestResult] =
    checkM(rv1 <*> rv2 <*> rv3 <*> rv4 <*> rv5)(test.tupled)

  /**
   * A version of `checkM` that accepts six random variables.
   */
  @deprecated("use check", "2.0.0")
  def checkM[R <: Has[TestConfig], R1 <: R, E, A, B, C, D, F, G](
    rv1: Gen[R, A],
    rv2: Gen[R, B],
    rv3: Gen[R, C],
    rv4: Gen[R, D],
    rv5: Gen[R, F],
    rv6: Gen[R, G]
  )(
    test: (A, B, C, D, F, G) => ZIO[R1, E, TestResult]
  )(implicit trace: ZTraceElement): ZIO[R1, E, TestResult] =
    checkM(rv1 <*> rv2 <*> rv3 <*> rv4 <*> rv5 <*> rv6)(test.tupled)

  /**
   * Checks the test passes for all values from the given random variable. This
   * is useful for deterministic `Gen` that comprehensively explore all
   * possibilities in a given domain.
   */
  def checkAll[R <: Has[TestConfig], A, In](rv: Gen[R, A])(test: A => In)(implicit
    checkConstructor: CheckConstructor[R, In],
    trace: ZTraceElement
  ): ZIO[checkConstructor.OutEnvironment, checkConstructor.OutError, TestResult] =
    checkStream(rv.sample.collectSome)(a => checkConstructor(test(a)))

  /**
   * A version of `checkAll` that accepts two random variables.
   */
  def checkAll[R <: Has[TestConfig], A, B, In](rv1: Gen[R, A], rv2: Gen[R, B])(
    test: (A, B) => In
  )(implicit
    checkConstructor: CheckConstructor[R, In],
    trace: ZTraceElement
  ): ZIO[checkConstructor.OutEnvironment, checkConstructor.OutError, TestResult] =
    checkAll(rv1 <*> rv2)(test.tupled)

  /**
   * A version of `checkAll` that accepts three random variables.
   */
  def checkAll[R <: Has[TestConfig], A, B, C, In](rv1: Gen[R, A], rv2: Gen[R, B], rv3: Gen[R, C])(
    test: (A, B, C) => In
  )(implicit
    checkConstructor: CheckConstructor[R, In],
    trace: ZTraceElement
  ): ZIO[checkConstructor.OutEnvironment, checkConstructor.OutError, TestResult] =
    checkAll(rv1 <*> rv2 <*> rv3)(test.tupled)

  /**
   * A version of `checkAll` that accepts four random variables.
   */
  def checkAll[R <: Has[TestConfig], A, B, C, D, In](rv1: Gen[R, A], rv2: Gen[R, B], rv3: Gen[R, C], rv4: Gen[R, D])(
    test: (A, B, C, D) => In
  )(implicit
    checkConstructor: CheckConstructor[R, In],
    trace: ZTraceElement
  ): ZIO[checkConstructor.OutEnvironment, checkConstructor.OutError, TestResult] =
    checkAll(rv1 <*> rv2 <*> rv3 <*> rv4)(test.tupled)

  /**
   * A version of `checkAll` that accepts five random variables.
   */
  def checkAll[R <: Has[TestConfig], A, B, C, D, F, In](
    rv1: Gen[R, A],
    rv2: Gen[R, B],
    rv3: Gen[R, C],
    rv4: Gen[R, D],
    rv5: Gen[R, F]
  )(
    test: (A, B, C, D, F) => In
  )(implicit
    checkConstructor: CheckConstructor[R, In],
    trace: ZTraceElement
  ): ZIO[checkConstructor.OutEnvironment, checkConstructor.OutError, TestResult] =
    checkAll(rv1 <*> rv2 <*> rv3 <*> rv4 <*> rv5)(test.tupled)

  /**
   * A version of `checkAll` that accepts six random variables.
   */
  def checkAll[R <: Has[TestConfig], A, B, C, D, F, G, In](
    rv1: Gen[R, A],
    rv2: Gen[R, B],
    rv3: Gen[R, C],
    rv4: Gen[R, D],
    rv5: Gen[R, F],
    rv6: Gen[R, G]
  )(
    test: (A, B, C, D, F, G) => In
  )(implicit
    checkConstructor: CheckConstructor[R, In],
    trace: ZTraceElement
  ): ZIO[checkConstructor.OutEnvironment, checkConstructor.OutError, TestResult] =
    checkAll(rv1 <*> rv2 <*> rv3 <*> rv4 <*> rv5 <*> rv6)(test.tupled)

  /**
   * Checks the effectual test passes for all values from the given random
   * variable. This is useful for deterministic `Gen` that comprehensively
   * explore all possibilities in a given domain.
   */
  @deprecated("use checkAll", "2.0.0")
  def checkAllM[R <: Has[TestConfig], R1 <: R, E, A](
    rv: Gen[R, A]
  )(test: A => ZIO[R1, E, TestResult])(implicit trace: ZTraceElement): ZIO[R1, E, TestResult] =
    checkStream(rv.sample.collectSome)(test)

  /**
   * A version of `checkAllM` that accepts two random variables.
   */
  @deprecated("use checkAll", "2.0.0")
  def checkAllM[R <: Has[TestConfig], R1 <: R, E, A, B](rv1: Gen[R, A], rv2: Gen[R, B])(
    test: (A, B) => ZIO[R1, E, TestResult]
  )(implicit trace: ZTraceElement): ZIO[R1, E, TestResult] =
    checkAllM(rv1 <*> rv2)(test.tupled)

  /**
   * A version of `checkAllM` that accepts three random variables.
   */
  @deprecated("use checkAll", "2.0.0")
  def checkAllM[R <: Has[TestConfig], R1 <: R, E, A, B, C](rv1: Gen[R, A], rv2: Gen[R, B], rv3: Gen[R, C])(
    test: (A, B, C) => ZIO[R1, E, TestResult]
  )(implicit trace: ZTraceElement): ZIO[R1, E, TestResult] =
    checkAllM(rv1 <*> rv2 <*> rv3)(test.tupled)

  /**
   * A version of `checkAllM` that accepts four random variables.
   */
  @deprecated("use checkAll", "2.0.0")
  def checkAllM[R <: Has[TestConfig], R1 <: R, E, A, B, C, D](
    rv1: Gen[R, A],
    rv2: Gen[R, B],
    rv3: Gen[R, C],
    rv4: Gen[R, D]
  )(
    test: (A, B, C, D) => ZIO[R1, E, TestResult]
  )(implicit trace: ZTraceElement): ZIO[R1, E, TestResult] =
    checkAllM(rv1 <*> rv2 <*> rv3 <*> rv4)(test.tupled)

  /**
   * A version of `checkAllM` that accepts five random variables.
   */
  @deprecated("use checkAll", "2.0.0")
  def checkAllM[R <: Has[TestConfig], R1 <: R, E, A, B, C, D, F](
    rv1: Gen[R, A],
    rv2: Gen[R, B],
    rv3: Gen[R, C],
    rv4: Gen[R, D],
    rv5: Gen[R, F]
  )(
    test: (A, B, C, D, F) => ZIO[R1, E, TestResult]
  )(implicit trace: ZTraceElement): ZIO[R1, E, TestResult] =
    checkAllM(rv1 <*> rv2 <*> rv3 <*> rv4 <*> rv5)(test.tupled)

  /**
   * A version of `checkAllM` that accepts six random variables.
   */
  @deprecated("use checkAll", "2.0.0")
  def checkAllM[R <: Has[TestConfig], R1 <: R, E, A, B, C, D, F, G](
    rv1: Gen[R, A],
    rv2: Gen[R, B],
    rv3: Gen[R, C],
    rv4: Gen[R, D],
    rv5: Gen[R, F],
    rv6: Gen[R, G]
  )(
    test: (A, B, C, D, F, G) => ZIO[R1, E, TestResult]
  )(implicit trace: ZTraceElement): ZIO[R1, E, TestResult] =
    checkAllM(rv1 <*> rv2 <*> rv3 <*> rv4 <*> rv5 <*> rv6)(test.tupled)

  /**
   * Checks in parallel the effectual test passes for all values from the given random
   * variable. This is useful for deterministic `Gen` that comprehensively
   * explore all possibilities in a given domain.
   */
  @deprecated("use checkPar", "2.0.0")
  def checkAllMPar[R <: Has[TestConfig], R1 <: R, E, A](rv: Gen[R, A], parallelism: Int)(
    test: A => ZIO[R1, E, TestResult]
  )(implicit trace: ZTraceElement): ZIO[R1, E, TestResult] =
    checkStreamPar(rv.sample.collectSome, parallelism)(test)

  /**
   * A version of `checkAllMPar` that accepts two random variables.
   */
  @deprecated("use checkPar", "2.0.0")
  def checkAllMPar[R <: Has[TestConfig], R1 <: R, E, A, B](rv1: Gen[R, A], rv2: Gen[R, B], parallelism: Int)(
    test: (A, B) => ZIO[R1, E, TestResult]
  )(implicit trace: ZTraceElement): ZIO[R1, E, TestResult] =
    checkAllMPar(rv1 <*> rv2, parallelism)(test.tupled)

  /**
   * A version of `checkAllMPar` that accepts three random variables.
   */
  @deprecated("use checkPar", "2.0.0")
  def checkAllMPar[R <: Has[TestConfig], R1 <: R, E, A, B, C](
    rv1: Gen[R, A],
    rv2: Gen[R, B],
    rv3: Gen[R, C],
    parallelism: Int
  )(
    test: (A, B, C) => ZIO[R1, E, TestResult]
  )(implicit trace: ZTraceElement): ZIO[R1, E, TestResult] =
    checkAllMPar(rv1 <*> rv2 <*> rv3, parallelism)(test.tupled)

  /**
   * A version of `checkAllMPar` that accepts four random variables.
   */
  @deprecated("use checkPar", "2.0.0")
  def checkAllMPar[R <: Has[TestConfig], R1 <: R, E, A, B, C, D](
    rv1: Gen[R, A],
    rv2: Gen[R, B],
    rv3: Gen[R, C],
    rv4: Gen[R, D],
    parallelism: Int
  )(
    test: (A, B, C, D) => ZIO[R1, E, TestResult]
  )(implicit trace: ZTraceElement): ZIO[R1, E, TestResult] =
    checkAllMPar(rv1 <*> rv2 <*> rv3 <*> rv4, parallelism)(test.tupled)

  /**
   * A version of `checkAllMPar` that accepts five random variables.
   */
  @deprecated("use checkPar", "2.0.0")
  def checkAllMPar[R <: Has[TestConfig], R1 <: R, E, A, B, C, D, F](
    rv1: Gen[R, A],
    rv2: Gen[R, B],
    rv3: Gen[R, C],
    rv4: Gen[R, D],
    rv5: Gen[R, F],
    parallelism: Int
  )(
    test: (A, B, C, D, F) => ZIO[R1, E, TestResult]
  )(implicit trace: ZTraceElement): ZIO[R1, E, TestResult] =
    checkAllMPar(rv1 <*> rv2 <*> rv3 <*> rv4 <*> rv5, parallelism)(test.tupled)

  /**
   * A version of `checkAllMPar` that accepts six random variables.
   */
  @deprecated("use checkPar", "2.0.0")
  def checkAllMPar[R <: Has[TestConfig], R1 <: R, E, A, B, C, D, F, G](
    rv1: Gen[R, A],
    rv2: Gen[R, B],
    rv3: Gen[R, C],
    rv4: Gen[R, D],
    rv5: Gen[R, F],
    rv6: Gen[R, G],
    parallelism: Int
  )(
    test: (A, B, C, D, F, G) => ZIO[R1, E, TestResult]
  )(implicit trace: ZTraceElement): ZIO[R1, E, TestResult] =
    checkAllMPar(rv1 <*> rv2 <*> rv3 <*> rv4 <*> rv5 <*> rv6, parallelism)(test.tupled)

  /**
   * Checks in parallel the effectual test passes for all values from the given random
   * variable. This is useful for deterministic `Gen` that comprehensively
   * explore all possibilities in a given domain.
   */
  def checkAllPar[R <: Has[TestConfig], R1 <: R, E, A, In](rv: Gen[R, A], parallelism: Int)(
    test: A => In
  )(implicit
    checkConstructor: CheckConstructor[R, In],
    trace: ZTraceElement
  ): ZIO[checkConstructor.OutEnvironment, checkConstructor.OutError, TestResult] =
    checkStreamPar(rv.sample.collectSome, parallelism)(a => checkConstructor(test(a)))

  /**
   * A version of `checkAllMPar` that accepts two random variables.
   */
  def checkAllPar[R <: Has[TestConfig], R1 <: R, E, A, B, In](rv1: Gen[R, A], rv2: Gen[R, B], parallelism: Int)(
    test: (A, B) => In
  )(implicit
    checkConstructor: CheckConstructor[R, In],
    trace: ZTraceElement
  ): ZIO[checkConstructor.OutEnvironment, checkConstructor.OutError, TestResult] =
    checkAllPar(rv1 <*> rv2, parallelism)(test.tupled)

  /**
   * A version of `checkAllMPar` that accepts three random variables.
   */
  def checkAllPar[R <: Has[TestConfig], R1 <: R, E, A, B, C, In](
    rv1: Gen[R, A],
    rv2: Gen[R, B],
    rv3: Gen[R, C],
    parallelism: Int
  )(
    test: (A, B, C) => In
  )(implicit
    checkConstructor: CheckConstructor[R, In],
    trace: ZTraceElement
  ): ZIO[checkConstructor.OutEnvironment, checkConstructor.OutError, TestResult] =
    checkAllPar(rv1 <*> rv2 <*> rv3, parallelism)(test.tupled)

  /**
   * A version of `checkAllMPar` that accepts four random variables.
   */
  def checkAllPar[R <: Has[TestConfig], R1 <: R, E, A, B, C, D, In](
    rv1: Gen[R, A],
    rv2: Gen[R, B],
    rv3: Gen[R, C],
    rv4: Gen[R, D],
    parallelism: Int
  )(
    test: (A, B, C, D) => In
  )(implicit
    checkConstructor: CheckConstructor[R, In],
    trace: ZTraceElement
  ): ZIO[checkConstructor.OutEnvironment, checkConstructor.OutError, TestResult] =
    checkAllPar(rv1 <*> rv2 <*> rv3 <*> rv4, parallelism)(test.tupled)

  /**
   * A version of `checkAllMPar` that accepts five random variables.
   */
  def checkAllPar[R <: Has[TestConfig], R1 <: R, E, A, B, C, D, F, In](
    rv1: Gen[R, A],
    rv2: Gen[R, B],
    rv3: Gen[R, C],
    rv4: Gen[R, D],
    rv5: Gen[R, F],
    parallelism: Int
  )(
    test: (A, B, C, D, F) => In
  )(implicit
    checkConstructor: CheckConstructor[R, In],
    trace: ZTraceElement
  ): ZIO[checkConstructor.OutEnvironment, checkConstructor.OutError, TestResult] =
    checkAllPar(rv1 <*> rv2 <*> rv3 <*> rv4 <*> rv5, parallelism)(test.tupled)

  /**
   * A version of `checkAllMPar` that accepts six random variables.
   */
  def checkAllPar[R <: Has[TestConfig], R1 <: R, E, A, B, C, D, F, G, In](
    rv1: Gen[R, A],
    rv2: Gen[R, B],
    rv3: Gen[R, C],
    rv4: Gen[R, D],
    rv5: Gen[R, F],
    rv6: Gen[R, G],
    parallelism: Int
  )(
    test: (A, B, C, D, F, G) => In
  )(implicit
    checkConstructor: CheckConstructor[R, In],
    trace: ZTraceElement
  ): ZIO[checkConstructor.OutEnvironment, checkConstructor.OutError, TestResult] =
    checkAllPar(rv1 <*> rv2 <*> rv3 <*> rv4 <*> rv5 <*> rv6, parallelism)(test.tupled)

  /**
   * Checks the test passes for the specified number of samples from the given
   * random variable.
   */
  def checkN(n: Int): CheckVariants.CheckN =
    new CheckVariants.CheckN(n)

  /**
   * Checks the effectual test passes for the specified number of samples from
   * the given random variable.
   */
  @deprecated("use checkN", "2.0.0")
  def checkNM(n: Int): CheckVariants.CheckNM =
    new CheckVariants.CheckNM(n)

  /**
   * A `Runner` that provides a default testable environment.
   */
  val defaultTestRunner: TestRunner[TestEnvironment, Any] =
    TestRunner(TestExecutor.default(testEnvironment))

  /**
   * Creates a failed test result with the specified runtime cause.
   */
  def failed[E](cause: Cause[E])(implicit trace: ZTraceElement): ZIO[Any, TestFailure[E], Nothing] =
    ZIO.fail(TestFailure.Runtime(cause))

  /**
   * Creates an ignored test result.
   */
  val ignored: UIO[TestSuccess] =
    ZIO.succeedNow(TestSuccess.Ignored)

  /**
   * Passes platform specific information to the specified function, which will
   * use that information to create a test. If the platform is neither ScalaJS
   * nor the JVM, an ignored test result will be returned.
   */
  def platformSpecific[R, E, A](js: => A, jvm: => A)(f: A => ZTest[R, E]): ZTest[R, E] =
    if (TestPlatform.isJS) f(js)
    else if (TestPlatform.isJVM) f(jvm)
    else ignored

  /**
   * Builds a suite containing a number of other specs.
   */
  def suite[In](label: String)(specs: In*)(implicit
    suiteConstructor: SuiteConstructor[In],
    trace: ZTraceElement
  ): Spec[suiteConstructor.OutEnvironment, suiteConstructor.OutError, suiteConstructor.OutSuccess] =
    Spec.labeled(
      label,
      if (specs.isEmpty) Spec.empty
      else Spec.multiple(Chunk.fromIterable(specs).map(spec => suiteConstructor(spec)))
    )

  /**
   * Builds an effectual suite containing a number of other specs.
   */
  @deprecated("use suite", "2.0.0")
  def suiteM[R, E, T](label: String)(specs: ZIO[R, E, Iterable[Spec[R, E, T]]])(implicit
    trace: ZTraceElement
  ): Spec[R, E, T] =
    suite(label)(specs)

  /**
   * Builds a spec with a single test.
   */
  def test[In](label: String)(assertion: => In)(implicit
    testConstructor: TestConstructor[Nothing, In],
    trace: ZTraceElement
  ): testConstructor.Out =
    testConstructor(label)(assertion)

  /**
   * Builds a spec with a single effectful test.
   */
  @deprecated("use test", "2.0.0")
  def testM[R, E](label: String)(
    assertion: => ZIO[R, E, TestResult]
  )(implicit trace: ZTraceElement): ZSpec[R, E] =
    test(label)(assertion)

  /**
   * Passes version specific information to the specified function, which will
   * use that information to create a test. If the version is neither Dotty nor
   * Scala 2, an ignored test result will be returned.
   */
  def versionSpecific[R, E, A](dotty: => A, scala2: => A)(f: A => ZTest[R, E]): ZTest[R, E] =
    if (TestVersion.isDotty) f(dotty)
    else if (TestVersion.isScala2) f(scala2)
    else ignored

  object CheckVariants {

    final class CheckN(private val n: Int) extends AnyVal {
      def apply[R <: Has[TestConfig], A, In](rv: Gen[R, A])(test: A => In)(implicit
        checkConstructor: CheckConstructor[R, In],
        trace: ZTraceElement
      ): ZIO[checkConstructor.OutEnvironment, checkConstructor.OutError, TestResult] =
        checkStream(rv.sample.forever.collectSome.take(n.toLong))(a => checkConstructor(test(a)))
      def apply[R <: Has[TestConfig], A, B, In](rv1: Gen[R, A], rv2: Gen[R, B])(
        test: (A, B) => In
      )(implicit
        checkConstructor: CheckConstructor[R, In],
        trace: ZTraceElement
      ): ZIO[checkConstructor.OutEnvironment, checkConstructor.OutError, TestResult] =
        checkN(n)(rv1 <*> rv2)(test.tupled)
      def apply[R <: Has[TestConfig], A, B, C, In](rv1: Gen[R, A], rv2: Gen[R, B], rv3: Gen[R, C])(
        test: (A, B, C) => In
      )(implicit
        checkConstructor: CheckConstructor[R, In],
        trace: ZTraceElement
      ): ZIO[checkConstructor.OutEnvironment, checkConstructor.OutError, TestResult] =
        checkN(n)(rv1 <*> rv2 <*> rv3)(test.tupled)
      def apply[R <: Has[TestConfig], A, B, C, D, In](rv1: Gen[R, A], rv2: Gen[R, B], rv3: Gen[R, C], rv4: Gen[R, D])(
        test: (A, B, C, D) => In
      )(implicit
        checkConstructor: CheckConstructor[R, In],
        trace: ZTraceElement
      ): ZIO[checkConstructor.OutEnvironment, checkConstructor.OutError, TestResult] =
        checkN(n)(rv1 <*> rv2 <*> rv3 <*> rv4)(test.tupled)
      def apply[R <: Has[TestConfig], A, B, C, D, F, In](
        rv1: Gen[R, A],
        rv2: Gen[R, B],
        rv3: Gen[R, C],
        rv4: Gen[R, D],
        rv5: Gen[R, F]
      )(
        test: (A, B, C, D, F) => In
      )(implicit
        checkConstructor: CheckConstructor[R, In],
        trace: ZTraceElement
      ): ZIO[checkConstructor.OutEnvironment, checkConstructor.OutError, TestResult] =
        checkN(n)(rv1 <*> rv2 <*> rv3 <*> rv4 <*> rv5)(test.tupled)
      def apply[R <: Has[TestConfig], A, B, C, D, F, G, In](
        rv1: Gen[R, A],
        rv2: Gen[R, B],
        rv3: Gen[R, C],
        rv4: Gen[R, D],
        rv5: Gen[R, F],
        rv6: Gen[R, G]
      )(
        test: (A, B, C, D, F, G) => In
      )(implicit
        checkConstructor: CheckConstructor[R, In],
        trace: ZTraceElement
      ): ZIO[checkConstructor.OutEnvironment, checkConstructor.OutError, TestResult] =
        checkN(n)(rv1 <*> rv2 <*> rv3 <*> rv4 <*> rv5 <*> rv6)(test.tupled)
    }

    final class CheckNM(private val n: Int) extends AnyVal {
      @deprecated("use checkN", "2.0.0")
      def apply[R <: Has[TestConfig], R1 <: R, E, A](rv: Gen[R, A])(
        test: A => ZIO[R1, E, TestResult]
      )(implicit trace: ZTraceElement): ZIO[R1, E, TestResult] =
        checkStream(rv.sample.forever.collectSome.take(n.toLong))(test)
      @deprecated("use checkN", "2.0.0")
      def apply[R <: Has[TestConfig], R1 <: R, E, A, B](rv1: Gen[R, A], rv2: Gen[R, B])(
        test: (A, B) => ZIO[R1, E, TestResult]
      )(implicit trace: ZTraceElement): ZIO[R1, E, TestResult] =
        checkNM(n)(rv1 <*> rv2)(test.tupled)
      @deprecated("use checkN", "2.0.0")
      def apply[R <: Has[TestConfig], R1 <: R, E, A, B, C](rv1: Gen[R, A], rv2: Gen[R, B], rv3: Gen[R, C])(
        test: (A, B, C) => ZIO[R1, E, TestResult]
      )(implicit trace: ZTraceElement): ZIO[R1, E, TestResult] =
        checkNM(n)(rv1 <*> rv2 <*> rv3)(test.tupled)
      @deprecated("use checkN", "2.0.0")
      def apply[R <: Has[TestConfig], R1 <: R, E, A, B, C, D](
        rv1: Gen[R, A],
        rv2: Gen[R, B],
        rv3: Gen[R, C],
        rv4: Gen[R, D]
      )(
        test: (A, B, C, D) => ZIO[R1, E, TestResult]
      )(implicit trace: ZTraceElement): ZIO[R1, E, TestResult] =
        checkNM(n)(rv1 <*> rv2 <*> rv3 <*> rv4)(test.tupled)
      @deprecated("use checkN", "2.0.0")
      def apply[R <: Has[TestConfig], R1 <: R, E, A, B, C, D, F](
        rv1: Gen[R, A],
        rv2: Gen[R, B],
        rv3: Gen[R, C],
        rv4: Gen[R, D],
        rv5: Gen[R, F]
      )(
        test: (A, B, C, D, F) => ZIO[R1, E, TestResult]
      )(implicit trace: ZTraceElement): ZIO[R1, E, TestResult] =
        checkNM(n)(rv1 <*> rv2 <*> rv3 <*> rv4 <*> rv5)(test.tupled)
      @deprecated("use checkN", "2.0.0")
      def apply[R <: Has[TestConfig], R1 <: R, E, A, B, C, D, F, G](
        rv1: Gen[R, A],
        rv2: Gen[R, B],
        rv3: Gen[R, C],
        rv4: Gen[R, D],
        rv5: Gen[R, F],
        rv6: Gen[R, G]
      )(
        test: (A, B, C, D, F, G) => ZIO[R1, E, TestResult]
      )(implicit trace: ZTraceElement): ZIO[R1, E, TestResult] =
        checkNM(n)(rv1 <*> rv2 <*> rv3 <*> rv4 <*> rv5 <*> rv6)(test.tupled)
    }
  }

  private def checkStream[R, R1 <: R, E, A](stream: ZStream[R, Nothing, Sample[R, A]])(
    test: A => ZIO[R1, E, TestResult]
  )(implicit trace: ZTraceElement): ZIO[R1 with Has[TestConfig], E, TestResult] =
    TestConfig.shrinks.flatMap {
      shrinkStream {
        stream.zipWithIndex.mapZIO { case (initial, index) =>
          initial.foreach(input =>
            test(input)
              .map(_.map(_.setGenFailureDetails(GenFailureDetails(initial.value, input, index))))
              .either
          )
        }
      }
    }

  private def shrinkStream[R, R1 <: R, E, A](
    stream: ZStream[R1, Nothing, Sample[R1, Either[E, TestResult]]]
  )(maxShrinks: Int)(implicit trace: ZTraceElement): ZIO[R1 with Has[TestConfig], E, TestResult] =
    stream
      .dropWhile(!_.value.fold(_ => true, _.isFailure)) // Drop until we get to a failure
      .take(1)                                          // Get the first failure
      .flatMap(_.shrinkSearch(_.fold(_ => true, _.isFailure)).take(maxShrinks.toLong + 1))
      .run(ZSink.collectAll[Either[E, TestResult]]) // Collect all the shrunken values
      .flatMap { shrinks =>
        // Get the "last" failure, the smallest according to the shrinker:
        shrinks
          .filter(_.fold(_ => true, _.isFailure))
          .lastOption
          .fold[ZIO[R, E, TestResult]](
            ZIO.succeedNow {
              BoolAlgebra.success {
                FailureDetailsResult(
                  FailureDetails(
                    ::(AssertionValue(Assertion.anything, (), Assertion.anything.run(())), Nil)
                  )
                )
              }
            }
          )(ZIO.fromEither(_))
      }

  private def checkStreamPar[R, R1 <: R, E, A](stream: ZStream[R, Nothing, Sample[R, A]], parallelism: Int)(
    test: A => ZIO[R1, E, TestResult]
  )(implicit trace: ZTraceElement): ZIO[R1 with Has[TestConfig], E, TestResult] =
    TestConfig.shrinks.flatMap {
      shrinkStream {
        stream.zipWithIndex
          .mapZIOPar(parallelism) { case (initial, index) =>
            initial.foreach { input =>
              test(input)
                .map(_.map(_.setGenFailureDetails(GenFailureDetails(initial.value, input, index))))
                .either
            // convert test failures to failures to terminate parallel tests on first failure
            }.flatMap(sample => sample.value.fold(_ => ZIO.fail(sample), _ => ZIO.succeed(sample)))
          // move failures back into success channel for shrinking logic
          }
          .catchAll(ZStream.succeed(_))
      }
    }

  /**
   * An implementation of `ZStream#flatMap` that supports breadth first search.
   */
  private[test] def flatMapStream[R, R1 <: R, A, B](
    stream: ZStream[R, Nothing, Option[A]]
  )(f: A => ZStream[R1, Nothing, Option[B]])(implicit trace: ZTraceElement): ZStream[R1, Nothing, Option[B]] = {

    sealed trait State

    case object PullOuter extends State
    case class PullInner(
      stream: ZIO[R1, Option[Nothing], Chunk[Option[B]]],
      chunk: Chunk[Option[B]],
      index: Int,
      finalizer: ZManaged.Finalizer
    ) extends State

    def pull(
      outerDone: Ref[Boolean],
      outerStream: ZIO[R, Option[Nothing], Chunk[Option[A]]],
      currentOuterChunk: Ref[(Chunk[Option[A]], Int)],
      currentInnerStream: Ref[Option[PullInner]],
      currentStreams: Ref[ScalaQueue[State]],
      innerFinalizers: ZManaged.ReleaseMap
    ): ZIO[R1, Option[Nothing], Chunk[Option[B]]] = {

      def pullNonEmpty[R, E, A](pull: ZIO[R, Option[E], Chunk[A]]): ZIO[R, Option[E], Chunk[A]] =
        pull.flatMap(as => if (as.nonEmpty) ZIO.succeed(as) else pullNonEmpty(pull))

      def pullOuter(
        outerStream: ZIO[R, Option[Nothing], Chunk[Option[A]]],
        outerChunk: Chunk[Option[A]],
        outerChunkIndex: Int
      ): ZIO[R1, Option[Nothing], (Option[A], Chunk[Option[A]], Int)] =
        if (outerChunkIndex < outerChunk.size)
          ZIO.succeedNow((outerChunk(outerChunkIndex), outerChunk, outerChunkIndex + 1))
        else
          pullNonEmpty(outerStream).map(chunk => (chunk(0), chunk, 1))

      def openInner(a: A): ZIO[R1, Nothing, (ZIO[R1, Option[Nothing], Chunk[Option[B]]], ZManaged.Finalizer)] =
        ZIO.uninterruptibleMask { restore =>
          for {
            releaseMap <- ZManaged.ReleaseMap.make
            pull       <- restore(f(a).process.zio.provideSome[R1]((_, releaseMap)).map(_._2))
            finalizer  <- innerFinalizers.add(releaseMap.releaseAll(_, ExecutionStrategy.Sequential))
          } yield (pull, finalizer)
        }

      def pullInner(
        innerStream: ZIO[R1, Option[Nothing], Chunk[Option[B]]],
        innerChunk: Chunk[Option[B]],
        innerChunkIndex: Int
      ): ZIO[R1, Option[Nothing], (Option[Chunk[Option[B]]], Chunk[Option[B]], Int)] =
        if (innerChunkIndex < innerChunk.size)
          ZIO.succeedNow(takeInner(innerChunk, innerChunkIndex))
        else
          pullNonEmpty(innerStream).map(takeInner(_, 0))

      def takeInner(
        innerChunk: Chunk[Option[B]],
        innerChunkIndex: Int
      ): (Option[Chunk[Option[B]]], Chunk[Option[B]], Int) =
        if (innerChunk(innerChunkIndex).isEmpty) {
          (None, innerChunk, innerChunkIndex + 1)
        } else {
          val builder  = ChunkBuilder.make[Option[B]]()
          val length   = innerChunk.length
          var continue = true
          var i        = innerChunkIndex
          while (continue && i != length) {
            val b = innerChunk(i)
            if (b.isDefined) {
              builder += b
              i += 1
            } else {
              continue = false
            }
          }
          (Some(builder.result()), innerChunk, i)
        }

      currentInnerStream.get.flatMap {
        case None =>
          currentStreams.get.map(_.headOption).flatMap {
            case None =>
              ZIO.fail(None)
            case Some(PullInner(innerStream, chunk, index, innerFinalizer)) =>
              currentInnerStream.set(Some(PullInner(innerStream, chunk, index, innerFinalizer))) *>
                currentStreams.update(_.tail) *>
                pull(outerDone, outerStream, currentOuterChunk, currentInnerStream, currentStreams, innerFinalizers)
            case Some(PullOuter) =>
              outerDone.get.flatMap { done =>
                if (done)
                  currentStreams.get.flatMap { queue =>
                    if (queue.size == 1)
                      ZIO.fail(None)
                    else
                      currentStreams.update(_.tail.enqueue(PullOuter)) *>
                        ZIO.succeedNow(Chunk(None))
                  }
                else
                  currentOuterChunk.get.flatMap { case (outerChunk, outerChunkIndex) =>
                    pullOuter(outerStream, outerChunk, outerChunkIndex).foldZIO(
                      _ =>
                        outerDone.set(true) *>
                          pull(
                            outerDone,
                            outerStream,
                            currentOuterChunk,
                            currentInnerStream,
                            currentStreams,
                            innerFinalizers
                          ),
                      {
                        case (Some(a), outerChunk, outerChunkIndex) =>
                          openInner(a).flatMap { case (innerStream, innerFinalizer) =>
                            currentOuterChunk.set((outerChunk, outerChunkIndex)) *>
                              currentInnerStream.set(Some(PullInner(innerStream, Chunk.empty, 0, innerFinalizer))) *>
                              pull(
                                outerDone,
                                outerStream,
                                currentOuterChunk,
                                currentInnerStream,
                                currentStreams,
                                innerFinalizers
                              )
                          }
                        case (None, outerChunk, outerChunkIndex) =>
                          currentOuterChunk.set((outerChunk, outerChunkIndex)) *>
                            currentStreams.update(_.tail.enqueue(PullOuter)) *>
                            ZIO.succeedNow(Chunk(None))
                      }
                    )
                  }
              }
          }
        case Some(PullInner(innerStream, innerChunk, innerChunkIndex, innerFinalizer)) =>
          pullInner(innerStream, innerChunk, innerChunkIndex).foldZIO(
            _ =>
              innerFinalizer(Exit.unit) *>
                currentInnerStream.set(None) *>
                pull(outerDone, outerStream, currentOuterChunk, currentInnerStream, currentStreams, innerFinalizers),
            {
              case (None, innerChunk, innerChunkIndex) =>
                currentInnerStream.set(None) *>
                  currentStreams.update(
                    _.enqueue(PullInner(innerStream, innerChunk, innerChunkIndex, innerFinalizer))
                  ) *>
                  pull(outerDone, outerStream, currentOuterChunk, currentInnerStream, currentStreams, innerFinalizers)
              case (Some(bs), innerChunk, innerChunkIndex) =>
                currentInnerStream.set(Some(PullInner(innerStream, innerChunk, innerChunkIndex, innerFinalizer))) *>
                  ZIO.succeedNow(bs)
            }
          )
      }
    }

    ZStream {
      for {
        outerDone          <- Ref.make(false).toManaged
        outerStream        <- stream.process
        currentOuterChunk  <- Ref.make[(Chunk[Option[A]], Int)]((Chunk.empty, 0)).toManaged
        currentInnerStream <- Ref.make[Option[PullInner]](None).toManaged
        currentStreams     <- Ref.make[ScalaQueue[State]](ScalaQueue(PullOuter)).toManaged
        innerFinalizers    <- ZManaged.ReleaseMap.makeManaged(ExecutionStrategy.Sequential)
      } yield pull(outerDone, outerStream, currentOuterChunk, currentInnerStream, currentStreams, innerFinalizers)
    }
  }

<<<<<<< HEAD
  /**
   * An implementation of `ZStream#merge` that supports breadth first search.
   */
  private[test] def mergeStream[R, A](
    left: ZStream[R, Nothing, Option[A]],
    right: ZStream[R, Nothing, Option[A]]
  )(implicit trace: ZTraceElement): ZStream[R, Nothing, Option[A]] =
    flatMapStream(ZStream(Some(left), Some(right)))(identity)
=======
  implicit final class TestLensOptionOps[A](private val self: TestLens[Option[A]]) extends AnyVal {

    /**
     * Transforms an [[scala.Option]] to its `Some` value `A`, otherwise fails
     * if it is a `None`.
     */
    def some: TestLens[A] = throw SmartAssertionExtensionError()
  }

  implicit final class TestLensEitherOps[E, A](private val self: TestLens[Either[E, A]]) extends AnyVal {

    /**
     * Transforms an [[scala.Either]] to its [[scala.Left]] value `E`, otherwise
     * fails if it is a [[scala.Right]].
     */
    def left: TestLens[E] = throw SmartAssertionExtensionError()

    /**
     * Transforms an [[scala.Either]] to its [[scala.Right]] value `A`, otherwise
     * fails if it is a [[scala.Left]].
     */
    def right: TestLens[A] = throw SmartAssertionExtensionError()
  }

  implicit final class TestLensExitOps[E, A](private val self: TestLens[Exit[E, A]]) extends AnyVal {

    /**
     * Transforms an [[Exit]] to a [[scala.Throwable]] if it is a `die`, otherwise
     * fails.
     */
    def die: TestLens[Throwable] = throw SmartAssertionExtensionError()

    /**
     * Transforms an [[Exit]] to its failure type (`E`) if it is a `fail`,
     * otherwise fails.
     */
    def failure: TestLens[E] = throw SmartAssertionExtensionError()

    /**
     * Transforms an [[Exit]] to its success type (`A`) if it is a `succeed`,
     * otherwise fails.
     */
    def success: TestLens[A] = throw SmartAssertionExtensionError()

    /**
     * Transforms an [[Exit]] to its underlying [[Cause]] if it has one,
     * otherwise fails.
     */
    def cause: TestLens[Cause[E]] = throw SmartAssertionExtensionError()

    /**
     * Transforms an [[Exit]] to a boolean value representing whether or not it
     * was interrupted.
     */
    def interrupted: TestLens[Boolean] = throw SmartAssertionExtensionError()
  }

  implicit final class TestLensCauseOps[E](private val self: TestLens[Cause[E]]) extends AnyVal {

    /**
     * Transforms a [[Cause]] to a [[scala.Throwable]] if it is a `die`, otherwise
     * fails.
     */
    def die: TestLens[Throwable] = throw SmartAssertionExtensionError()

    /**
     * Transforms a [[Cause]] to its failure type (`E`) if it is a `fail`,
     * otherwise fails.
     */
    def failure: TestLens[E] = throw SmartAssertionExtensionError()

    /**
     * Transforms a [[Cause]] to a boolean value representing whether or not it
     * was interrupted.
     */
    def interrupted: TestLens[Boolean] = throw SmartAssertionExtensionError()
  }

  implicit final class TestLensAnyOps[A](private val self: TestLens[A]) extends AnyVal {

    /**
     * Always returns true as long the chain of preceding transformations has succeeded.
     *
     * {{{
     *   val option: Either[Int, Option[String]] = Right(Some("Cool"))
     *   assertTrue(option.is(_.right.some.anything)) // returns true
     *   assertTrue(option.is(_.left.anything)) // will fail because of `.left`.
     * }}}
     */
    def anything: TestLens[Boolean] = throw SmartAssertionExtensionError()

    /**
     * Transforms a value of some type into the given `Subtype` if possible,
     * otherwise fails.
     *
     * {{{
     *   sealed trait CustomError
     *   case class Explosion(blastRadius: Int) extends CustomError
     *   case class Melting(degrees: Double) extends CustomError
     *   case class Fulminating(wow: Boolean) extends CustomError
     *
     *   val error: CustomError = Melting(100)
     *   assertTrue(option.is(_.subtype[Melting]).degrees > 10) // succeeds
     *   assertTrue(option.is(_.subtype[Explosion]).blastRadius == 12) // fails
     * }}}
     */
    def subtype[Subtype <: A]: TestLens[Subtype] = throw SmartAssertionExtensionError()

    /**
     * Transforms a value with the given [[CustomAssertion]]
     */
    def custom[B](customAssertion: CustomAssertion[A, B]): TestLens[B] = {
      val _ = customAssertion
      throw SmartAssertionExtensionError()
    }
  }

  implicit final class SmartAssertionOps[A](private val self: A) extends AnyVal {

    /**
     * This extension method can only be called inside of the `assertTrue`
     * method. It will transform the value using the given [[TestLens]].
     *
     * {{{
     *   val option: Either[Int, Option[String]] = Right(Some("Cool"))
     *   assertTrue(option.is(_.right.some) == "Cool") // returns true
     *   assertTrue(option.is(_.left) < 100) // will fail because of `.left`.
     * }}}
     */
    def is[B](f: TestLens[A] => TestLens[B]): B = {
      val _ = f
      throw SmartAssertionExtensionError()
    }
  }

>>>>>>> 5088bbc6
}<|MERGE_RESOLUTION|>--- conflicted
+++ resolved
@@ -1183,7 +1183,6 @@
     }
   }
 
-<<<<<<< HEAD
   /**
    * An implementation of `ZStream#merge` that supports breadth first search.
    */
@@ -1192,7 +1191,7 @@
     right: ZStream[R, Nothing, Option[A]]
   )(implicit trace: ZTraceElement): ZStream[R, Nothing, Option[A]] =
     flatMapStream(ZStream(Some(left), Some(right)))(identity)
-=======
+
   implicit final class TestLensOptionOps[A](private val self: TestLens[Option[A]]) extends AnyVal {
 
     /**
@@ -1328,5 +1327,4 @@
     }
   }
 
->>>>>>> 5088bbc6
 }