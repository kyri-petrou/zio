---
id: runtime
title: "Runtime"
---
```scala mdoc:invisible
import zio.{Has, Runtime, RuntimeConfig, Task, UIO, URIO, ZIO}
```

A `Runtime[R]` is capable of executing tasks within an environment `R`.

To run an effect, we need a `Runtime`, which is capable of executing effects. Runtimes bundle a thread pool together with the environment that effects need.

## What is a Runtime System?

Whenever we write a ZIO program, we create a ZIO effect from ZIO constructors plus using its combinators. We are building a blueprint. ZIO effect is just a data structure that describes the execution of a concurrent program. So we end up with a tree data structure that contains lots of different data structures combined together to describe what the ZIO effect should do. This data structure doesn't do anything, it is just a description of a concurrent program.

So the most thing we should keep in mind when we are working with a functional effect system like ZIO is that when we are writing code, printing a string onto the console, reading a file, querying a database, and so forth; We are just writing a workflow or blueprint of an application. We are just building a data structure.

So how ZIO run these workflows? This is where ZIO Runtime System comes into play. Whenever we run an `unsaferun` function, the Runtime System is responsible to step through all the instructions described by the ZIO effect and execute them.

To simplify everything, we can think of a Runtime System like a black box that takes both the ZIO effect (`ZIO[R, E, A]`) and its environment (`R`), it will run this effect and then will return its result as an `Either[E, A]` value.


<<<<<<< HEAD
![ZIO Runtime System](/img/assets/zio-runtime-system.svg)
=======
![ZIO Runtime System](/img/zio-runtime-system.svg)
>>>>>>> f8c437bd

## Responsibilities of the Runtime System

Runtime Systems have a lot of responsibilities:

1. **Execute every step of the blueprint** — They have to execute every step of the blueprint in a while loop until it's done.

2. **Handle unexpected errors** — They have to handle unexpected errors, not just the expected ones but also the unexpected ones. 

3. **Spawn concurrent fiber** — They are actually responsible for the concurrency that effect systems have. They have to spawn a fiber every time we call `fork` on an effect to spawn off a new fiber.

4. **Cooperatively yield to other fibers** — They have to cooperatively yield to other fibers so that fibers that are sort of hogging the spotlight, don't get to monopolize all the CPU resources. They have to make sure that the fibers split the CPU cores among all the fibers that are working.

5. **Capture execution and stack traces** — They have to keep track of where we are in the progress of our own user-land code so the nice detailed execution traces can be captured. 

6. **Ensure finalizers are run appropriately** — They have to ensure finalizers are run appropriately at the right point in all circumstances to make sure that resources are closed that clean-up logic is executed. This is the feature that powers ZManaged and all the other resource-safe constructs in ZIO.

7. **Handle asynchronous callback** — They have to handle this messy job of dealing with asynchronous callbacks. So we don't have to deal with async code. When we are doing ZIO, everything is just async out of the box. 

## Running a ZIO Effect

There are two ways to run ZIO effect:
1. **Using `zio.App` entry point**
2. **Using `unsafeRun` method directly**

### Using zio.App

In most cases we use this method to run our ZIO effect. `zio.App` has a `run` function which is the main entry point for running a ZIO application on the JVM:

```scala
package zio
trait App {
  def run(args: List[String]): URIO[ZEnv, ExitCode]
}
```

Assume we have written an effect using ZIO:

```scala mdoc:silent
import zio.Console

def myAppLogic =
  for {
    _ <- Console.printLine("Hello! What is your name?")
    n <- Console.readLine
    _ <- Console.printLine("Hello, " + n + ", good to meet you!")
  } yield ()
```

Now we can run that effect using `run` entry point:

```scala mdoc:silent
object MyApp extends zio.App {
  final def run(args: List[String]) =
    myAppLogic.exitCode
}
```

### Using unsafeRun

Another way to execute ZIO effect is to feed the ZIO effect to the `unsafeRun` method of Runtime system:

```scala mdoc:silent:nest
object RunZIOEffectUsingUnsafeRun extends scala.App {
  zio.Runtime.default.unsafeRun(
    myAppLogic
  )
}
```

We don't usually use this method to run our effects. One of the use cases of this method is when we are integrating the legacy (non-effectful code) with the ZIO effect. It also helps us to refactor a large legacy code base into a ZIO effect gradually; Assume we have decided to refactor a component in the middle of a legacy code and rewrite that with ZIO. We can start rewriting that component with the ZIO effect and then integrate that component with the existing code base, using the `unsafeRun` function.

## Default Runtime

ZIO contains a default runtime called `Runtime.default`, configured with the `ZEnv` (the default ZIO environment) and a default `RuntimeConfig` designed to work well for mainstream usage. It is already implemented as below:

```scala
object Runtime {
  lazy val default: Runtime[ZEnv] = Runtime(ZEnv.Services.live, RuntimeConfig.default)
}
```

The default runtime includes a default `RuntimeConfig` which contains minimum capabilities to bootstrap execution of ZIO tasks and live (production) versions of all ZIO built-in services. The default ZIO environment (`ZEnv`) for the `JS` platform includes `Clock`, `Console`, `System`, `Random`; and the `JVM` platform also has a `Blocking` service:

```scala
// Default JS environment
type ZEnv = Clock with Console with System with Random

// Default JVM environment
type ZEnv = Clock with Console with System with Random with Blocking
```

We can easily access the default `Runtime` to run an effect:

```scala mdoc:silent:nest
object MainApp extends scala.App {
  val runtime = Runtime.default
  runtime.unsafeRun(myAppLogic)
}
```

## Custom Runtime

Sometimes we need to create a custom `Runtime` with a user-defined environment and user-specified `RuntimeCOnfig`. Many real applications should not use `Runtime.default`. Instead, they should make their own `Runtime` which configures the `RuntimeConfig` and environment accordingly.

Some use-cases of custom Runtimes:

### Providing Environment to Runtime System

The custom runtime can be used to run many different effects that all require the same environment, so we don't have to call `ZIO#provide` on all of them before we run them.

For example, assume we want to create a `Runtime` for services that are for testing purposes, and they don't interact with real external APIs. So we can create a runtime, especially for testing.

Let's say we have defined two `Logging` and `Email` services:

```scala mdoc:silent:nest
trait Logging {
  def log(line: String): UIO[Unit]
}

object Logging {
  def log(line: String): URIO[Has[Logging], Unit] =
    ZIO.serviceWith[Logging](_.log(line))
}

trait Email {
  def send(user: String, content: String): Task[Unit]
}

object Email {
  def send(user: String, content: String): ZIO[Has[Email], Throwable, Unit] =
    ZIO.serviceWith[Email](_.send(user, content))
}
```

We are going to implement a live version of `Logging` service and also a mock version of `Email` service for testing:

```scala mdoc:silent:nest
case class LoggingLive() extends Logging {
  override def log(line: String): UIO[Unit] =
    ZIO.succeed(print(line))
}

case class EmailMock() extends Email {
  override def send(user: String, content: String): Task[Unit] =
    ZIO.attempt(println(s"sending email to $user"))
}
```

Let's create a custom runtime that contains these two service implementations in its environment:

```scala mdoc:silent:nest
val testableRuntime = Runtime(
  Has.allOf[Logging, Email](LoggingLive(), EmailMock()),
  RuntimeConfig.default
)
```

Also, we can map the default runtime to the new runtime, so we can append new services to the default ZIO environment:

```scala mdoc:silent:nest
val testableRuntime: Runtime[zio.ZEnv with Has[Logging] with Has[Email]] =
  Runtime.default
    .map((zenv: zio.ZEnv) =>
      zenv ++ Has.allOf[Logging, Email](LoggingLive(), EmailMock())
    )
```

Now we can run our effects using this custom `Runtime`:

```scala mdoc:silent:nest
testableRuntime.unsafeRun(
  for {
    _ <- Logging.log("sending newsletter")
    _ <- Email.send("David", "Hi! Here is today's newsletter.")
  } yield ()
)
```

### Application Monitoring

Sometimes to diagnose runtime issues and understand what is going on in our application we need to add some sort of monitoring task to the Runtime System. It helps us to track fibers and their status.

By adding a `Supervisor` to the current configuration of the Runtime System, we can track the activity of fibers in a program. So every time a fiber gets started, forked, or every time a fiber ends its life, all these contextual pieces of information get reported to that `Supervisor`.

For example, the [ZIO ZMX](https://zio.github.io/zio-zmx/) enables us to monitor our ZIO application. To include that in our project we must add the following line to our `build.sbt`:

```scala
libraryDependencies += "dev.zio" %% "zio-zmx" % "0.0.6"
```

ZIO ZMX has a specialized `Supervisor` called `ZMXSupervisor` that can be added to our existing `Runtime`:

```scala
import zio._
import zio.console._
import zio.zmx._
import zio.zmx.diagnostics._

val program: ZIO[Console, Throwable, Unit] =
  for {
    _ <- putStrLn("Waiting for input")
    a <- getStrLn
    _ <- putStrLn("Thank you for " + a)
  } yield ()

val diagnosticsLayer: ZLayer[ZEnv, Throwable, Has[Diagnostics]] =
  Diagnostics.make("localhost", 1111)

val runtime: Runtime[ZEnv] =
  Runtime.default.mapRuntimeConfig(_.withSupervisor(ZMXSupervisor))

runtime.unsafeRun(program.provideCustomLayer(diagnosticsLayer))
```

### Application Tracing

We can enable or disable execution tracing or configure its setting. Execution tracing has full of junk. There are lots of allocations that all need to be garbage collected afterward. So it has a tremendous impact on the complexity of the application runtime.

Users often turn off tracing in critical areas of their application. Also, when we are doing benchmark operation, it is better to create a `Runtime` without tracing capability:

```scala mdoc:silent:nest
import zio.internal.Tracing
import zio.internal.tracing.TracingConfig

val rt1 = Runtime.default.mapRuntimeConfig(_.copy(tracing = Tracing.disabled))
val rt2 = Runtime.default.mapRuntimeConfig(_.copy(tracing = Tracing.enabledWith(TracingConfig.stackOnly)))

val config = TracingConfig(
  traceExecution = true,
  traceEffectOpsInExecution = true,
  traceStack = true,
  executionTraceLength = 100,
  stackTraceLength = 100,
  ancestryLength = 10,
  ancestorExecutionTraceLength = 10,
  ancestorStackTraceLength = 10
)
val rt3 = Runtime.default.mapRuntimeConfig(runtimeConfig => runtimeConfig.copy(tracing = runtimeConfig.tracing.copy(tracingConfig = config)))
```

### User-defined Executor

An executor is responsible for executing effects. The way how each effect will be run including detail of threading, scheduling, and so forth, is separated from the caller. So, if we need to have a specialized executor according to our requirements, we can provide that to the ZIO `Runtime`:

```scala mdoc:silent:nest
import zio.Executor
import java.util.concurrent.{ThreadPoolExecutor, TimeUnit, LinkedBlockingQueue}

val runtime = Runtime.default.mapRuntimeConfig(
  _.copy(
    executor = 
      Executor.fromThreadPoolExecutor(_ => 1024)(
        new ThreadPoolExecutor(
          5,
          10,
          5000,
          TimeUnit.MILLISECONDS,
          new LinkedBlockingQueue[Runnable]()
        )
      )
  )
)
```

### Benchmarking

To do benchmark operation, we need a `Runtime` with settings suitable for that. It would be better to disable tracing and auto-yielding. ZIO has a built-in `RuntimeConfig` proper for benchmark operations, called `RuntimeConfig.benchmark` which we can map the default `RuntimeConfig` to the benchmark version:

```scala mdoc:silent:nest
val benchmarkRuntime = Runtime.default.mapRuntimeConfig(_ => RuntimeConfig.benchmark)
```<|MERGE_RESOLUTION|>--- conflicted
+++ resolved
@@ -21,11 +21,7 @@
 To simplify everything, we can think of a Runtime System like a black box that takes both the ZIO effect (`ZIO[R, E, A]`) and its environment (`R`), it will run this effect and then will return its result as an `Either[E, A]` value.
 
 
-<<<<<<< HEAD
-![ZIO Runtime System](/img/assets/zio-runtime-system.svg)
-=======
 ![ZIO Runtime System](/img/zio-runtime-system.svg)
->>>>>>> f8c437bd
 
 ## Responsibilities of the Runtime System
 
