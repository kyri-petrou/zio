/*
 * Copyright 2017-2022 John A. De Goes and the ZIO Contributors
 *
 * Licensed under the Apache License, Version 2.0 (the "License");
 * you may not use this file except in compliance with the License.
 * You may obtain a copy of the License at
 *
 *     http://www.apache.org/licenses/LICENSE-2.0
 *
 * Unless required by applicable law or agreed to in writing, software
 * distributed under the License is distributed on an "AS IS" BASIS,
 * WITHOUT WARRANTIES OR CONDITIONS OF ANY KIND, either express or implied.
 * See the License for the specific language governing permissions and
 * limitations under the License.
 */

package zio

import _root_.java.util.concurrent.{CompletionStage, Future}
import zio.interop.javaz
import zio.stacktracer.TracingImplicits.disableAutoTrace

private[zio] trait FiberPlatformSpecific {

  def fromCompletionStage[A](thunk: => CompletionStage[A]): Fiber[Throwable, A] = {
    lazy val cs: CompletionStage[A] = thunk

    new Fiber.Synthetic.Internal[Throwable, A] {
      override def await(implicit trace: ZTraceElement): UIO[Exit[Throwable, A]] = ZIO.fromCompletionStage(cs).exit

      def children(implicit trace: ZTraceElement): UIO[Chunk[Fiber.Runtime[_, _]]] = ZIO.succeedNow(Chunk.empty)

      override def poll(implicit trace: ZTraceElement): UIO[Option[Exit[Throwable, A]]] =
        UIO.suspendSucceed {
          val cf = cs.toCompletableFuture
          if (cf.isDone) {
            Task
              .suspendWith((p, _) => javaz.unwrapDone(p.fatal)(cf))
              .fold(Exit.fail, Exit.succeed)
              .map(Some(_))
          } else {
            UIO.succeedNow(None)
          }
        }

      final def getRef[A](ref: FiberRef.Runtime[A])(implicit trace: ZTraceElement): UIO[A] = UIO(ref.initial)

      def id: FiberId = FiberId.None

<<<<<<< HEAD
      final def interruptAs(id: FiberId)(implicit trace: ZTraceElement): UIO[Exit[Throwable, A]] =
        join.fold(Exit.fail, Exit.succeed)
=======
      final def interruptAs(id: Fiber.Id): UIO[Exit[Throwable, A]] =
        UIO(cs.toCompletableFuture.cancel(false)) *> join.fold(Exit.fail, Exit.succeed)
>>>>>>> 4585185e

      final def inheritRefs(implicit trace: ZTraceElement): UIO[Unit] = IO.unit
    }
  }

  /**
   * WARNING: this uses the blocking Future#get, consider using
   * `fromCompletionStage`
   */
  def fromFutureJava[A](thunk: => Future[A]): Fiber[Throwable, A] = {
    lazy val ftr: Future[A] = thunk

    new Fiber.Synthetic.Internal[Throwable, A] {
      def await(implicit trace: ZTraceElement): UIO[Exit[Throwable, A]] =
        ZIO.fromFutureJava(ftr).exit

      def children(implicit trace: ZTraceElement): UIO[Chunk[Fiber.Runtime[_, _]]] =
        ZIO.succeedNow(Chunk.empty)

      def poll(implicit trace: ZTraceElement): UIO[Option[Exit[Throwable, A]]] =
        UIO.suspendSucceed {
          if (ftr.isDone) {
            Task
              .suspendWith((p, _) => javaz.unwrapDone(p.fatal)(ftr))
              .fold(Exit.fail, Exit.succeed)
              .map(Some(_))
          } else {
            UIO.none
          }
        }

      def getRef[A](ref: FiberRef.Runtime[A])(implicit trace: ZTraceElement): UIO[A] = UIO(ref.initial)

      def id: FiberId = FiberId.None

<<<<<<< HEAD
      def interruptAs(id: FiberId)(implicit trace: ZTraceElement): UIO[Exit[Throwable, A]] =
        join.fold(Exit.fail, Exit.succeed)
=======
      def interruptAs(id: Fiber.Id): UIO[Exit[Throwable, A]] =
        UIO(ftr.cancel(false)) *> join.fold(Exit.fail, Exit.succeed)
>>>>>>> 4585185e

      def inheritRefs(implicit trace: ZTraceElement): UIO[Unit] = UIO.unit
    }
  }
}<|MERGE_RESOLUTION|>--- conflicted
+++ resolved
@@ -47,13 +47,8 @@
 
       def id: FiberId = FiberId.None
 
-<<<<<<< HEAD
-      final def interruptAs(id: FiberId)(implicit trace: ZTraceElement): UIO[Exit[Throwable, A]] =
-        join.fold(Exit.fail, Exit.succeed)
-=======
-      final def interruptAs(id: Fiber.Id): UIO[Exit[Throwable, A]] =
+      final def interruptAs(id: Fiber.Id)(implicit trace: ZTraceElement): UIO[Exit[Throwable, A]] =
         UIO(cs.toCompletableFuture.cancel(false)) *> join.fold(Exit.fail, Exit.succeed)
->>>>>>> 4585185e
 
       final def inheritRefs(implicit trace: ZTraceElement): UIO[Unit] = IO.unit
     }
@@ -89,13 +84,8 @@
 
       def id: FiberId = FiberId.None
 
-<<<<<<< HEAD
-      def interruptAs(id: FiberId)(implicit trace: ZTraceElement): UIO[Exit[Throwable, A]] =
-        join.fold(Exit.fail, Exit.succeed)
-=======
-      def interruptAs(id: Fiber.Id): UIO[Exit[Throwable, A]] =
+      def interruptAs(id: Fiber.Id)(implicit trace: ZTraceElement): UIO[Exit[Throwable, A]] =
         UIO(ftr.cancel(false)) *> join.fold(Exit.fail, Exit.succeed)
->>>>>>> 4585185e
 
       def inheritRefs(implicit trace: ZTraceElement): UIO[Unit] = UIO.unit
     }
